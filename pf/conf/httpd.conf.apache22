--- conflicted
+++ resolved
@@ -196,11 +196,10 @@
 
 %%remediation-proxies%%
 
-<<<<<<< HEAD
   # client-side WISPR support. Returning 302 because HTTP/1.0 clients don't support 307
   RewriteCond %{HTTP_USER_AGENT} CaptiveNetworkSupport.*wispr
-  RewriteRule ^.*$ http://%%hostname%%.%%domain%%/cgi-bin/wispr.cgi [R=302,L]
-=======
+  RewriteRule ^.*$ http://%%hostname%%.%%domain%%/wispr [R=302,L]
+
   # clean urls handling
   RewriteRule ^/access(.*)$ /cgi-bin/register.cgi?mode=release$1 [PT,QSA]
   RewriteRule ^/aup(.*)$ /cgi-bin/register.cgi?mode=aup$1 [PT,QSA]
@@ -209,7 +208,7 @@
   RewriteRule ^/enabler(.*)$ /cgi-bin/redir.cgi?enable_menu=1 [PT,QSA]
   RewriteRule ^/release(.*)$ /cgi-bin/release.cgi$1 [PT]
   RewriteRule ^/status(.*)$ /cgi-bin/register.cgi?mode=status [PT,QSA]
->>>>>>> 62b244a6
+  RewriteRule ^/wispr(.*)$ /cgi-bin/wispr.cgi [PT]
 
   RewriteCond %{REQUEST_URI} !^/favicon.ico
   RewriteCond %{REQUEST_URI} !^/msdownload/update/v3/static/trustedr/en/authrootseq.txt$
@@ -292,11 +291,10 @@
 
 %%remediation-proxies%%
 
-<<<<<<< HEAD
   # client-side WISPR support. Returning 302 because HTTP/1.0 clients don't support 307
   RewriteCond %{HTTP_USER_AGENT} CaptiveNetworkSupport.*wispr
-  RewriteRule ^.*$ http://%%hostname%%.%%domain%%/cgi-bin/wispr.cgi [R=302,L]
-=======
+  RewriteRule ^.*$ http://%%hostname%%.%%domain%%/wispr [R=302,L]
+
   # clean urls handling
   RewriteRule ^/access(.*)$ /cgi-bin/register.cgi?mode=release$1 [PT,QSA]
   RewriteRule ^/aup(.*)$ /cgi-bin/register.cgi?mode=aup$1 [PT,QSA]
@@ -305,7 +303,7 @@
   RewriteRule ^/enabler(.*)$ /cgi-bin/redir.cgi?enable_menu=1 [PT,QSA]
   RewriteRule ^/release(.*)$ /cgi-bin/release.cgi$1 [PT]
   RewriteRule ^/status(.*)$ /cgi-bin/register.cgi?mode=status [PT,QSA]
->>>>>>> 62b244a6
+  RewriteRule ^/wispr(.*)$ /cgi-bin/wispr.cgi [PT]
 
   RewriteCond %{REQUEST_URI} !^/favicon.ico
   # old cgi style URL deprecated will be removed in an upcoming release
