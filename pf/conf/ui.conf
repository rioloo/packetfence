--- conflicted
+++ resolved
@@ -187,11 +187,8 @@
 switch=Switch
 port=Port
 vlan=Alternate dest. VLAN
-<<<<<<< HEAD
-=======
 voip=VoIP device
 connection_type=Type of connection
->>>>>>> b11d94c6
 command=node add
 
 [ui.node.categories]
