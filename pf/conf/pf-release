<<<<<<< HEAD
PacketFence 3.0.2
=======
PacketFence 3.1.0dev
>>>>>>> f3aa54b5
<|MERGE_RESOLUTION|>--- conflicted
+++ resolved
@@ -1,5 +1 @@
-<<<<<<< HEAD
-PacketFence 3.0.2
-=======
-PacketFence 3.1.0dev
->>>>>>> f3aa54b5
+PacketFence 3.1.0dev