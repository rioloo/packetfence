--- conflicted
+++ resolved
@@ -1,5 +1 @@
-<<<<<<< HEAD
-PacketFence 2.2.1
-=======
-PacketFence 2.3.0dev
->>>>>>> 2be666aa
+PacketFence 2.3.0dev