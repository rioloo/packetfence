--- conflicted
+++ resolved
@@ -525,13 +525,11 @@
 %dir                    /usr/local/pf/var
 
 %changelog
-<<<<<<< HEAD
+* Fri Jan 28 2011 Olivier Bilodeau <obilodeau@inverse.ca>
+- Configuration files in conf/templates/ are now in conf/. See #1166.
+
 * Thu Jan 28 2011 Olivier Bilodeau <obilodeau@inverse.ca>
 - More changes related to #1014. Some more conf -> var movement.
-=======
-* Fri Jan 28 2011 Olivier Bilodeau <obilodeau@inverse.ca>
-- Configuration files in conf/templates/ are now in conf/. See #1166.
->>>>>>> a2b42c09
 
 * Thu Jan 27 2011 Olivier Bilodeau <obilodeau@inverse.ca>
 - New directories var/conf, var/dhcpd, var/named and var/run. See #1014.
