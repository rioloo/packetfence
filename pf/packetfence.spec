--- conflicted
+++ resolved
@@ -351,13 +351,8 @@
 cp /etc/raddb/users /etc/raddb/users.pfsave
 chown root:radiusd /etc/raddb/users.pfsave
 
-<<<<<<< HEAD
-cp /etc/raddb/modules/perl /etc/raddb/modules/perl.pfsave
-chown root:radiusd /etc/raddb/modules/perl.pfsave
-=======
 cp /etc/raddb/modules/perl /etc/raddb/modules-perl.pfsave
 chown root:radiusd /etc/raddb/modules-perl.pfsave
->>>>>>> aa15bad5
 
 #Copy dummy config to the real one
 mv /etc/raddb/radiusd.conf.pf /etc/raddb/radiusd.conf
@@ -629,21 +624,15 @@
 %config(noreplace)                         /etc/raddb/sites-available/packetfence-tunnel
 
 %changelog
-<<<<<<< HEAD
+* Thu May 03 2011 Olivier Bilodeau <obilodeau@inverse.ca> - 2.2.0-2
+- Package rebuilt to resolve issue #1212
+
 * Tue May 03 2011 Francois Gaudreault <fgaudreault@inverse.ca>
 - Fixed copy typo for the perl module backup file
 
-=======
-* Thu May 03 2011 Olivier Bilodeau <obilodeau@inverse.ca> - 2.2.0-2
-- Package rebuilt to resolve issue #1212
-
-* Tue May 03 2011 Francois Gaudreault <fgaudreault@inverse.ca>
-- Fixed copy typo for the perl module backup file
-
 * Thu May 03 2011 Olivier Bilodeau <obilodeau@inverse.ca> - 2.2.0-1
 - New release 2.2.0
 
->>>>>>> aa15bad5
 * Wed Apr 13 2011 Francois Gaudreault <fgaudreault@inverse.ca>
 - Fixed problems in the install part for freeradius2 package
 
