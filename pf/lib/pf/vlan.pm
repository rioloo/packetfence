package pf::vlan;

=head1 NAME

pf::vlan - Object oriented module for VLAN isolation oriented functions 

=head1 SYNOPSIS

The pf::vlan module contains the functions necessary for the VLAN isolation.
All the behavior contained here can be overridden in lib/pf/vlan/custom.pm.

=cut

use strict;
use warnings;
use diagnostics;

use Log::Log4perl;
use pf::config;
use pf::node qw(node_view node_add_simple node_exist node_modify);
use pf::util;
use pf::violation qw(violation_count_trap violation_exist_open violation_view_top);
use threads;
use threads::shared;

=head1 SUBROUTINES

Warning: The list of subroutine is incomplete

=over

=cut

sub new {
    my $logger = Log::Log4perl::get_logger("pf::vlan");
    $logger->debug("instantiating new pf::vlan object");
    my ( $class, %argv ) = @_;
    my $this = bless {}, $class;
    return $this;
}

=item vlan_determine_for_node - what VLAN should a node be put into

This sub is meant to be overridden in lib/pf/vlan/custom.pm if the default 
version doesn't do the right thing for you. However it is very generic, 
maybe what you are looking for needs to be done in get_violation_vlan, 
get_registration_vlan or get_normal_vlan.

=cut
sub vlan_determine_for_node {
    my ( $this, $mac, $switch, $ifIndex ) = @_;
    my $logger = Log::Log4perl::get_logger('pf::vlan');
<<<<<<< HEAD

    my $correctVlanForThisMAC;
    my $open_violation_count = violation_count_trap($mac);

    if ( $open_violation_count > 0 ) {
        $logger->info("$mac has $open_violation_count open violations(s) with action=trap; ". 
                      "it might belong into another VLAN (isolation or other).");

        # By default we assume that we put the user in isolationVlan unless proven otherwise
        my $vlan = "isolationVlan";

        # fetch top violation
        $logger->debug("What is the highest priority violation for this host?");
        my $top_violation = violation_view_top($mac);
        if ($top_violation) {
=======
>>>>>>> 6d041807

    # is switch object correct?
    my $valid_switch_object = (defined($switch) && ref($switch) && $switch->isa('pf::SNMP'));
    if (!$valid_switch_object) {
        # FIXME revisit this assumption depending on what we do with SwitchFactory caching
        $logger->warn("Invalid switch object passed. I will use the default switch for now. "
            ."Are you sure your switches.conf is correct?");
        my $switchFactory = new pf::SwitchFactory(-configFile => $conf_dir.'/switches.conf');
        $switch = $switchFactory->instantiate('default');
        if (!$switch) {
            $logger->error("Can't instantiate default switch! Check switches.conf. "
                . "Don't expect PacketFence to run fine");
        }
        $switch->{_mode} = 'production'; # set this switch instance in production
    }

    # violation handling
    my $violation = $this->get_violation_vlan($mac, $switch);
    if (defined($violation) && $violation != 0) {
        if ($violation == -1) {
            $logger->warn("Kicking out nodes on violation is not supported in SNMP-Traps mode. "
                . "Returning the switch's isolation VLAN.");
            return $switch->getVlanByName('isolationVlan');
        }

        # returning proper violation vlan
        return $violation;
    } elsif (!defined($violation)) {
        $logger->warn("There was a problem identifying vlan for violation. Will act as if there was no violation.");
    }

    # there were no violation, now onto registration handling
    my $node_info = node_view($mac);
    my $registration = $this->get_registration_vlan($mac, $switch, $node_info);
    if (defined($registration) && $registration != 0) {
        return $registration;
    }

    # no violation, not unregistered, we are now handling a normal vlan
    my $vlan = $this->get_normal_vlan($switch, $ifIndex, $mac, $node_info, WIRED_SNMP_TRAPS);
    $logger->info("MAC: $mac, PID: " .$node_info->{pid}. ", Status: " .$node_info->{status}. ". Returned VLAN: $vlan");
    if (defined($vlan) && $vlan == -1) {
        $logger->warn("Kicking out nodes on violation is not supported in SNMP-Traps mode. "
            . "Returning the switch's isolation VLAN.");
        return $switch->getVlanByName('isolationVlan');
    }
    return $vlan;
}

# don't act on configured uplinks
sub custom_doWeActOnThisTrap {
    my ( $this, $switch, $ifIndex, $trapType ) = @_;
    my $logger = Log::Log4perl->get_logger();

    # TODO we should rethink the position of this code, it's in the wrong test but at the good spot in the flow
    my $weActOnThisTrap = 0;
    if ( $trapType eq 'desAssociate' ) {
        return 1;
    }
    if ( $trapType eq 'dot11Deauthentication' ) {
        # we no longer act on dot11Deauth traps see bug #880
        # http://www.packetfence.org/mantis/view.php?id=880
        return 0;
    }

    my $ifType = $switch->getIfType($ifIndex);
    if ( ( $ifType == 6 ) || ( $ifType == 117 ) ) {
        my @upLinks = $switch->getUpLinks();
        # TODO: need to validate for empty array here to avoid warning
        if ( $upLinks[0] == -1 ) {
            $logger->warn("Can't determine Uplinks for the switch -> do nothing");
        } else {
            if ( grep( { $_ == $ifIndex } @upLinks ) == 0 ) {
                $weActOnThisTrap = 1;
            } else {
                $logger->info( "$trapType trap received on "
                        . $switch->{_ip}
                        . " ifindex $ifIndex which is uplink and we don't manage uplinks"
                );
            }
        }
    } else {
        $logger->info( "$trapType trap received on "
                . $switch->{_ip}
                . " ifindex $ifIndex which is not ethernetCsmacd" );
    }
    return $weActOnThisTrap;
}

=item get_violation_vlan - returns the violation vlan for a node (if any)
        
This sub is meant to be overridden in lib/pf/vlan/custom.pm if you have specific isolation needs.
    
Return values:
    
=over 6 
        
=item * -1 means kick-out the node (not always supported)
    
=item * 0 means no violation for this node
    
=item * undef means there was an error
    
=item * anything else is either a VLAN name string or a VLAN number
    
=back

=cut
sub get_violation_vlan {
    my ($this, $mac, $switch) = @_;
    my $logger = Log::Log4perl::get_logger(ref($this));

    my $open_violation_count = violation_count_trap($mac);
    if ($open_violation_count == 0) {
        return 0;
    }

    $logger->debug("$mac has $open_violation_count open violations(s) with action=trap; ".
                   "it might belong into another VLAN (isolation or other).");
    
    # By default we assume that we put the user in isolationVlan unless proven otherwise
    my $vlan = "isolationVlan";

    # fetch top violation
    $logger->trace("What is the highest priority violation for this host?");
    my $top_violation = violation_view_top($mac);
    # fetching top violation failed
    if (!$top_violation || !defined($top_violation->{'vid'})) {
    
        $logger->warn("Could not find highest priority open violation for $mac. ".
                      "Setting target vlan to switches.conf's isolationVlan");
        return $switch->getVlanByName($vlan);
    }   
        
    # get violation id
    my $vid=$top_violation->{'vid'};
    
    # find violation class based on violation id
    require pf::class;
    my $class=pf::class::class_view($vid);
    # finding violation class based on violation id failed
    if (!$class || !defined($class->{'vlan'})) {

        $logger->warn("Could not find class entry for violation $vid. ".
                      "Setting target vlan to switches.conf's isolationVlan");
        return $switch->getVlanByName($vlan);
    }

    # override violation destination vlan
    $vlan = $class->{'vlan'};

    # example of a specific violation that packetfence should block instead of isolate
    # ex: block iPods / iPhones because they tend to overload controllers, radius and captive portal in isolation vlan
    # if ($vid == '1100004') { return -1; }

    # Asking the switch to give us its configured vlan number for the vlan returned for the violation
    my $vlan_number = $switch->getVlanByName($vlan);
    if (defined($vlan_number)) {
        $logger->info("highest priority violation for $mac is $vid. Target VLAN for violation: $vlan ($vlan_number)");
    }
    return $vlan_number;
}


=item get_registration_vlan - returns the registration vlan for a node if he is unregistered

This sub is meant to be overridden in lib/pf/vlan/custom.pm if you have specific registration needs.

Return values:

=over 6

=item * 0 means node is already registered

=item * undef means there was an error

=item * anything else is either a VLAN name string or a VLAN number
    
=back

=cut
sub get_registration_vlan {
    my ($this, $mac, $switch, $node_info) = @_;
    my $logger = Log::Log4perl::get_logger(ref($this));

    # trapping on registration is enabled
    if (!isenabled($Config{'trapping'}{'registration'})) {
        $logger->debug("Registration trapping disabled: skipping node is registered test");
        return 0;
    }

    if (!defined($node_info) || ($node_info->{'status'} eq 'unreg')) {
        $logger->info("MAC: $mac is unregistered; belongs into registration VLAN");
        return $switch->getVlanByName('registrationVlan');
    }
    return 0;
}

=item get_normal_vlan - returns normal vlan

This sub is meant to be overridden in lib/pf/vlan/custom.pm if the default 
version doesn't do the right thing for you. By default it will return the 
normal vlan for the given switch if defined, otherwise it will return the normal
vlan for the whole network.

Return values:

=over 6

=item * -1 means kick-out the node (not always supported)

=item * 0 means node is already registered

=item * undef means there was an error

=item * anything else is either a VLAN name string or a VLAN number
    
=back

=cut
sub get_normal_vlan {

    #$switch is the switch object (pf::SNMP)
    #$ifIndex is the ifIndex of the computer connected to
    #$mac is the mac connected
    #$node_info is the node info hashref (result of pf::node's node_view on $mac)
    #$conn_type is set to the connnection type expressed as the constant in pf::config 
    #$ssid is the name of the SSID (Be careful: will be empty string if radius non-wireless and undef if not radius)
    my ($this, $switch, $ifIndex, $mac, $node_info, $connection_type, $ssid) = @_;
    my $logger = Log::Log4perl->get_logger();

    # custom example
    # return guestVlan for pid=guest
    #if ($node_info->{pid} =~ /^guest$/i) {
    #    return $switch->getVlanByName('guestVlan');
    #}

    # custom example
    # kick guests out of the secure wireless (won't work if the above is uncommented)
    #if ($connection_type == WIRELESS_802.1X && $node_info->{pid} =~ /^guest$/i) {
    #    return -1;
    #}

    return $switch->getVlanByName('normalVlan');
}

=item update_node_if_not_accurate - update a node entry if parameters considered important changed

Uses getNodeUpdatedInfo to determine what to update.

This sub is meant to be overridden in lib/pf/vlan/custom.pm if the default 
version doesn't do the right thing for you. By default it will return the 
switch_ip and the switch_port to update the node table entry.

=cut
sub update_node_if_not_accurate {
    my ($this, $switch, $ifIndex, $vlan, $mac, $voip_status, $connection_type) = @_;
    my $logger = Log::Log4perl::get_logger(ref($this));

    # is node entry accurate?
    my $node_data          = node_view($mac);
    my $vlanChanged        = (!defined($node_data->{vlan}) || $node_data->{vlan} != $vlan);
    my $switchChanged      = ($node_data->{switch} ne $switch);
    my $voip_statusChanged = ($node_data->{voip} ne $voip_status);
    my $conn_typeChanged   = ($node_data->{connection_type} ne connection_type_to_str($connection_type));
    # ifIndex on wireless is not important
    my $ifIndexChanged = 0;
    if (($connection_type & WIRED) == WIRED) {
        $ifIndexChanged = ($node_data->{port} != $ifIndex);
    }

    # Note that we avoid checking vlanChanged here. This is default behavior.
    if ($switchChanged || $voip_statusChanged || $conn_typeChanged || $ifIndexChanged) {

        $logger->debug("calling node_modify with getNodeUpdatedInfo's answers");
        node_modify( $mac,
            $this->getNodeUpdatedInfo($mac, $switch, $ifIndex, $vlan, $voip_status, $connection_type));
        return 1;
    }
    return 0;
}

=item getNodeUpdatedInfo - updated fields when a node changed status

This sub is meant to be overridden in lib/pf/vlan/custom.pm if the default 
version doesn't do the right thing for you. By default it will return the 
switch_ip and the switch_port to update the node table entry.

=cut
sub getNodeUpdatedInfo {
    my ($this, $mac, $switch_ip, $switch_port, $vlan, $voip_status, $connection_type) = @_;

    my %node_info = (
        switch          => $switch_ip,
        port            => $switch_port,
        connection_type => connection_type_to_str($connection_type)
    );

    # Remember that voip_status is set by isPhoneAtIfIndex and that this checks the node's voip field (circular crap)
    if ($voip_status eq VOIP) {
        $node_info{'voip'} = VOIP;
    }

    # example of customization: set dhcpfingerprint when isPhone is == 1
    # if ($isPhone) {
    #    $node_info{'dhcp_fingerprint'} = '1,3,6,15,42,66,150';
    #}

    return %node_info;
}

=item getNodeInfoForAutoReg - basic information returned for an auto-registered node

This sub is meant to be overridden in lib/pf/vlan/custom.pm if the default 
version doesn't do the right thing for you.

$switch_in_autoreg_mode is set to 1 if switch is in registration mode

$violation_autoreg is set to 1 if called from a violation with autoreg action

$isPhone is set to 1 if device is considered an IP Phone.

$conn_type is set to the connnection type expressed as the constant in pf::config

$ssid is set to the wireless ssid (will be empty if radius and not wireless, undef if not radius)

Returns an anonymous hash that is meant for node_register()

=cut 
sub getNodeInfoForAutoReg {
    my ($this, $switch_ip, $switch_port, $mac, $vlan, 
        $switch_in_autoreg_mode, $violation_autoreg, $isPhone, $conn_type, $ssid) = @_;

    # we do not set a default VLAN here so that node_register will set the default normalVlan from switches.conf
    my %node_info = (
        pid             => $default_pid,
        notes           => 'AUTO-REGISTERED',
        status          => 'reg',
        auto_registered => 1, # tells node_register to autoreg
    );

    # if we are called because switch is in registration mode, we can set switch and vlan info
    if (defined($switch_in_autoreg_mode) && $switch_in_autoreg_mode) {
        $node_info{'switch'} = $switch_ip;
        $node_info{'port'}   = $switch_port;
    }

    # put a phone dhcp fingerprint if it's a phone
    if ($isPhone) {
        $node_info{'dhcp_fingerprint'} = '1,3,6,15,42,66,150';
        $node_info{'voip'} = VOIP;
    }

    if (defined($conn_type)) {
        $node_info{'connection_type'} = connection_type_to_str($conn_type);
    }

    return %node_info;
}

=item shouldAutoRegister - do we auto-register this node?

By default we register automatically when the switch is configured to (registration mode),
when there is a violation with action autoreg and when the device is a phone.

This sub is meant to be overridden in lib/pf/vlan/custom.pm if the default 
version doesn't do the right thing for you.

$switch_in_autoreg_mode is set to 1 if switch is in registration mode

$violation_autoreg is set to 1 if called from a violation with autoreg action

$isPhone is set to 1 if device is considered an IP Phone.

$conn_type is set to the connnection type expressed as the constant in pf::config

$ssid is set to the wireless ssid (will be empty if radius and not wireless, undef if not radius)

returns 1 if we should register, 0 otherwise

=cut
sub shouldAutoRegister {
    my ($this, $mac, $switch_in_autoreg_mode, $violation_autoreg, $isPhone, $conn_type, $ssid) = @_;
    my $logger = Log::Log4perl->get_logger();

    $logger->trace("asked if should auto-register device");
    # handling switch-config first because I think it's the most important to honor
    if (defined($switch_in_autoreg_mode) && $switch_in_autoreg_mode) {
        $logger->trace("returned yes because it's from the switch's config");
        return 1;

    # if we have a violation action set to autoreg
    } elsif (defined($violation_autoreg) && $violation_autoreg) {
        $logger->trace("returned yes because it's from a violation with action autoreg");
        return 1;
    }

    if ($isPhone) {
        $logger->trace("returned yes because it's an ip phone");
        return $isPhone;
    }

    # example: auto-register 802.1x users (since they already have validated credentials to do 802.1x)
    #if (defined($conn_type) && ($conn_type == WIRELESS_802_1X || $conn_type == WIRED_802_1X)) {
    #    $logger->trace("returned yes because it's a 802.1x client that successfully authenticated already");
    #    return 1;
    #}

    # otherwise don't autoreg
    return 0;
}
=back

=head1 AUTHOR

Dominik Gehl <dgehl@inverse.ca>

Olivier Bilodeau <obilodeau@inverse.ca>

=head1 COPYRIGHT

Copyright (C) 2007-2010 Inverse inc.

This program is free software; you can redistribute it and/or
modify it under the terms of the GNU General Public License
as published by the Free Software Foundation; either version 2
of the License, or (at your option) any later version.

This program is distributed in the hope that it will be useful,
but WITHOUT ANY WARRANTY; without even the implied warranty of
MERCHANTABILITY or FITNESS FOR A PARTICULAR PURPOSE.  See the
GNU General Public License for more details.

You should have received a copy of the GNU General Public License
along with this program; if not, write to the Free Software
Foundation, Inc., 51 Franklin Street, Fifth Floor, Boston, MA  02110-1301,
USA.

=cut

1;

# vim: set shiftwidth=4:
# vim: set expandtab:
# vim: set backspace=indent,eol,start:<|MERGE_RESOLUTION|>--- conflicted
+++ resolved
@@ -50,24 +50,6 @@
 sub vlan_determine_for_node {
     my ( $this, $mac, $switch, $ifIndex ) = @_;
     my $logger = Log::Log4perl::get_logger('pf::vlan');
-<<<<<<< HEAD
-
-    my $correctVlanForThisMAC;
-    my $open_violation_count = violation_count_trap($mac);
-
-    if ( $open_violation_count > 0 ) {
-        $logger->info("$mac has $open_violation_count open violations(s) with action=trap; ". 
-                      "it might belong into another VLAN (isolation or other).");
-
-        # By default we assume that we put the user in isolationVlan unless proven otherwise
-        my $vlan = "isolationVlan";
-
-        # fetch top violation
-        $logger->debug("What is the highest priority violation for this host?");
-        my $top_violation = violation_view_top($mac);
-        if ($top_violation) {
-=======
->>>>>>> 6d041807
 
     # is switch object correct?
     my $valid_switch_object = (defined($switch) && ref($switch) && $switch->isa('pf::SNMP'));
