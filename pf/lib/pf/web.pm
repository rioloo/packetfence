--- conflicted
+++ resolved
@@ -35,17 +35,8 @@
     use Exporter ();
     our ( @ISA, @EXPORT );
     @ISA = qw(Exporter);
-<<<<<<< HEAD
     # No export to force users to use full package name and allowing pf::web::custom to redefine us
     @EXPORT = qw();
-=======
-    @EXPORT = qw(
-        generate_release_page generate_login_page generate_enabler_page generate_redirect_page 
-        generate_error_page generate_status_page generate_registration_page web_node_register 
-        web_node_record_user_agent web_user_authenticate generate_scan_start_page generate_scan_status_page
-        generate_guest_registration_page sub web_guest_authenticate generate_activation_confirmation_page
-    );
->>>>>>> 5053b12b
 }
 
 use pf::config;
@@ -656,9 +647,6 @@
     exit;
 }
 
-<<<<<<< HEAD
-=back
-=======
 =pod
 
 Sub to present a guest registration page (guest.html), this is not hooked-up by default
@@ -807,7 +795,8 @@
     $template->process("activated.html", $vars);
     exit;
 }
->>>>>>> 5053b12b
+
+=back
 
 =head1 AUTHOR
 
