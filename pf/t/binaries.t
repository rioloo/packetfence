--- conflicted
+++ resolved
@@ -12,11 +12,7 @@
 use warnings;
 use diagnostics;
 
-<<<<<<< HEAD
-use Test::More tests => 26;
-=======
 use Test::More tests => 29;
->>>>>>> c22e43e7
 
 my @binaries = (
     '/usr/local/pf/configurator.pl',
@@ -33,12 +29,6 @@
     '/usr/local/pf/addons/upgrade/update-all-useragents.pl',
     '/usr/local/pf/bin/flip.pl',
     '/usr/local/pf/bin/pfcmd_vlan',
-<<<<<<< HEAD
-    '/usr/local/pf/cgi-bin/redir.cgi',
-    '/usr/local/pf/cgi-bin/register.cgi',
-    '/usr/local/pf/cgi-bin/release.cgi',
-    '/usr/local/pf/cgi-bin/wispr.cgi',
-=======
     '/usr/local/pf/html/captive-portal/email_activation.cgi',
     '/usr/local/pf/html/captive-portal/guest-management.cgi',
     '/usr/local/pf/html/captive-portal/guest-selfregistration.cgi',
@@ -46,7 +36,6 @@
     '/usr/local/pf/html/captive-portal/register.cgi',
     '/usr/local/pf/html/captive-portal/release.cgi',
     '/usr/local/pf/html/captive-portal/wispr.cgi',
->>>>>>> c22e43e7
     '/usr/local/pf/lib/pf/WebAPI.pm',
     '/usr/local/pf/lib/pf/web/backend_modperl_require.pl',
     '/usr/local/pf/lib/pf/web/captiveportal_modperl_require.pl',
