#!/usr/bin/perl -w

use strict;
use warnings;
use diagnostics;

<<<<<<< HEAD
use Test::More tests => 43;
=======
use Test::More tests => 42;
>>>>>>> 53e6d152

# pf core libs
use lib '/usr/local/pf/lib';

BEGIN { use_ok('pf::action') }
BEGIN { use_ok('pf::class') }
BEGIN { use_ok('pf::configfile') }
BEGIN { use_ok('pf::config') }
BEGIN { use_ok('pf::db') }
BEGIN { use_ok('pf::floatingdevice') }
BEGIN { use_ok('pf::floatingdevice::custom') }
BEGIN { use_ok('pf::freeradius') }
BEGIN { use_ok('pf::ifoctetslog') }
BEGIN { use_ok('pf::iplog') }
BEGIN { use_ok('pf::locationlog') }
BEGIN { use_ok('pf::lookup::node') }
BEGIN { use_ok('pf::lookup::person') }
BEGIN { use_ok('pf::nodecache') }
BEGIN { use_ok('pf::nodecategory') }
BEGIN { use_ok('pf::node') }
BEGIN { use_ok('pf::os') }
BEGIN { use_ok('pf::person') }
BEGIN { use_ok('pf::pfcmd::dashboard') }
BEGIN { use_ok('pf::pfcmd::graph') }
BEGIN { use_ok('pf::pfcmd::help') }
BEGIN { use_ok('pf::pfcmd::pfcmd') }
BEGIN { use_ok('pf::pfcmd::report') }
BEGIN { use_ok('pf::radius') }
BEGIN { use_ok('pf::radius::constants') }
BEGIN { use_ok('pf::radius::custom') }
BEGIN { use_ok('pf::rawip') }
BEGIN { use_ok('pf::scan') }
BEGIN { use_ok('pf::schedule') }
BEGIN { use_ok('pf::SNMP::constants') }
BEGIN { use_ok('pf::services') }
BEGIN { use_ok('pf::services::apache') }
BEGIN { use_ok('pf::switchlocation') }
BEGIN { use_ok('pf::traplog') }
BEGIN { use_ok('pf::trigger') }
BEGIN { use_ok('pf::useragent') }
BEGIN { use_ok('pf::util') }
BEGIN { use_ok('pf::violation') }
BEGIN { use_ok('pf::vlan') }
BEGIN { use_ok('pf::vlan::custom') }
BEGIN { use_ok('pf::web') }
BEGIN { use_ok('pf::web::custom') }

# external authentication modules
use lib '/usr/local/pf/conf/';
BEGIN { use_ok('authentication::ldap') }
BEGIN { use_ok('authentication::local') }
BEGIN { use_ok('authentication::radius') }
<|MERGE_RESOLUTION|>--- conflicted
+++ resolved
@@ -4,11 +4,7 @@
 use warnings;
 use diagnostics;
 
-<<<<<<< HEAD
-use Test::More tests => 43;
-=======
-use Test::More tests => 42;
->>>>>>> 53e6d152
+use Test::More tests => 45;
 
 # pf core libs
 use lib '/usr/local/pf/lib';
