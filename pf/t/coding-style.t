#!/usr/bin/perl
=head1 NAME

coding-style.t

=head1 DESCRIPTION

Test validating coding style guidelines.

=cut
use strict;
use warnings;
use diagnostics;

use Test::More;
use Test::NoWarnings;

use TestUtils;

# TODO we should have a global file list
my @files = (
    '/usr/local/pf/addons/802.1X/packetfence.pm',
    '/usr/local/pf/addons/accounting.pl',
    '/usr/local/pf/addons/autodiscover.pl',
    '/usr/local/pf/addons/connect_and_read.pl',
    '/usr/local/pf/addons/convertToPortSecurity.pl',
    '/usr/local/pf/addons/dhcp_dumper',
    '/usr/local/pf/addons/monitorpfsetvlan.pl',
    '/usr/local/pf/addons/mrtg/mrtg-wrapper.pl',
    '/usr/local/pf/addons/upgrade/update-all-useragents.pl',
    '/usr/local/pf/addons/recovery.pl',
    '/usr/local/pf/bin/flip.pl',
    '/usr/local/pf/bin/pfcmd',
    '/usr/local/pf/bin/pfcmd_vlan',
<<<<<<< HEAD
    '/usr/local/pf/cgi-bin/redir.cgi',
    '/usr/local/pf/cgi-bin/release.cgi',
    '/usr/local/pf/cgi-bin/register.cgi',
    '/usr/local/pf/cgi-bin/wispr.cgi',
=======
    '/usr/local/pf/conf/authentication/guest_managers.pm',
>>>>>>> c22e43e7
    '/usr/local/pf/conf/authentication/kerberos.pm',
    '/usr/local/pf/conf/authentication/ldap.pm',
    '/usr/local/pf/conf/authentication/local.pm',
    '/usr/local/pf/conf/authentication/preregistered_guests.pm',
    '/usr/local/pf/conf/authentication/radius.pm',
    '/usr/local/pf/lib/pf/action.pm',
    '/usr/local/pf/lib/pf/class.pm',
    '/usr/local/pf/lib/pf/configfile.pm',
    '/usr/local/pf/lib/pf/config.pm',
    '/usr/local/pf/lib/pf/db.pm',
    '/usr/local/pf/lib/pf/email_activation.pm',
    '/usr/local/pf/lib/pf/floatingdevice.pm',
    '/usr/local/pf/lib/pf/floatingdevice/custom.pm',
    '/usr/local/pf/lib/pf/freeradius.pm',
    '/usr/local/pf/lib/pf/ifoctetslog.pm',
    '/usr/local/pf/lib/pf/import.pm',
    '/usr/local/pf/lib/pf/iplog.pm',
    '/usr/local/pf/lib/pf/iptables.pm',
    '/usr/local/pf/lib/pf/locationlog.pm',
    '/usr/local/pf/lib/pf/lookup/node.pm',
    '/usr/local/pf/lib/pf/lookup/person.pm',
    '/usr/local/pf/lib/pf/nodecache.pm',
    '/usr/local/pf/lib/pf/nodecategory.pm',
    '/usr/local/pf/lib/pf/node.pm',
    '/usr/local/pf/lib/pf/os.pm',
    '/usr/local/pf/lib/pf/person.pm',
    '/usr/local/pf/lib/pf/pfcmd/checkup.pm',
    '/usr/local/pf/lib/pf/pfcmd/dashboard.pm',
    '/usr/local/pf/lib/pf/pfcmd/graph.pm',
    '/usr/local/pf/lib/pf/pfcmd/help.pm',
    '/usr/local/pf/lib/pf/pfcmd/pfcmd.pm',
    '/usr/local/pf/lib/pf/pfcmd.pm',
    '/usr/local/pf/lib/pf/pfcmd/report.pm',
    '/usr/local/pf/lib/pf/rawip.pm',
    '/usr/local/pf/lib/pf/scan.pm',
    '/usr/local/pf/lib/pf/schedule.pm',
    '/usr/local/pf/lib/pf/services.pm',
    '/usr/local/pf/lib/pf/services/apache.pm',
    '/usr/local/pf/lib/pf/SwitchFactory.pm',
    '/usr/local/pf/lib/pf/switchlocation.pm',
    '/usr/local/pf/lib/pf/temporary_password.pm',
    '/usr/local/pf/lib/pf/traplog.pm',
    '/usr/local/pf/lib/pf/trigger.pm',
    '/usr/local/pf/lib/pf/useragent.pm',
    '/usr/local/pf/lib/pf/util.pm',
    '/usr/local/pf/lib/pf/violation.pm',
    '/usr/local/pf/lib/pf/vlan/custom.pm',
    '/usr/local/pf/lib/pf/vlan.pm',
    '/usr/local/pf/lib/pf/web.pm',
    '/usr/local/pf/lib/pf/WebAPI.pm',
    '/usr/local/pf/lib/pf/web/backend_modperl_require.pl',
    '/usr/local/pf/lib/pf/web/captiveportal_modperl_require.pl',
    '/usr/local/pf/lib/pf/web/custom.pm',
    '/usr/local/pf/lib/pf/web/guest.pm',
    '/usr/local/pf/lib/pf/web/util.pm',
    '/usr/local/pf/lib/pf/web/wispr.pm',
    '/usr/local/pf/sbin/pfdetect',
    '/usr/local/pf/sbin/pfdhcplistener',
    '/usr/local/pf/sbin/pfmon',
    '/usr/local/pf/sbin/pfredirect',
    '/usr/local/pf/sbin/pfsetvlan',
    '/usr/local/pf/html/admin/administration/adduser.php',
    '/usr/local/pf/html/admin/administration/index.php',
    '/usr/local/pf/html/admin/administration/services.php',
    '/usr/local/pf/html/admin/administration/ui_options.php',
    '/usr/local/pf/html/admin/administration/version.php',
    '/usr/local/pf/html/admin/3rdparty/calendar/calendar.php',
    '/usr/local/pf/html/admin/check_login.php',
    '/usr/local/pf/html/admin/common.php',
    '/usr/local/pf/html/admin/common/adminperm.inc',
    '/usr/local/pf/html/admin/common/helpers.inc',
    '/usr/local/pf/html/admin/configuration/captive-portal.php',
    '/usr/local/pf/html/admin/configuration/fingerprint.php',
    '/usr/local/pf/html/admin/configuration/floatingnetworkdevice_add.php',
    '/usr/local/pf/html/admin/configuration/floatingnetworkdevice_edit.php',
    '/usr/local/pf/html/admin/configuration/floatingnetworkdevice.php',
    '/usr/local/pf/html/admin/configuration/index.php',
    '/usr/local/pf/html/admin/configuration/interfaces_add.php',
    '/usr/local/pf/html/admin/configuration/interfaces_edit.php',
    '/usr/local/pf/html/admin/configuration/interfaces.php',
    '/usr/local/pf/html/admin/configuration/main.php',
    '/usr/local/pf/html/admin/configuration/more_info.php',
    '/usr/local/pf/html/admin/configuration/networks_add.php',
    '/usr/local/pf/html/admin/configuration/networks_edit.php',
    '/usr/local/pf/html/admin/configuration/networks.php',
    '/usr/local/pf/html/admin/configuration/switches_add.php',
    '/usr/local/pf/html/admin/configuration/switches_edit.php',
    '/usr/local/pf/html/admin/configuration/switches.php',
    '/usr/local/pf/html/admin/configuration/violation_add.php',
    '/usr/local/pf/html/admin/configuration/violation_edit.php',
    '/usr/local/pf/html/admin/configuration/violation.php',
    '/usr/local/pf/html/admin/exporter.php',
    '/usr/local/pf/html/admin/footer.php',
    '/usr/local/pf/html/admin/header.php',
    '/usr/local/pf/html/admin/index.php',
    '/usr/local/pf/html/admin/login.php',
    '/usr/local/pf/html/admin/node/add.php',
    '/usr/local/pf/html/admin/node/categories.php',
    '/usr/local/pf/html/admin/node/categories_add.php',
    '/usr/local/pf/html/admin/node/categories_edit.php',
    '/usr/local/pf/html/admin/node/edit.php',
    '/usr/local/pf/html/admin/node/index.php',
    '/usr/local/pf/html/admin/node/lookup.php',
    '/usr/local/pf/html/admin/node/view.php',
    '/usr/local/pf/html/admin/person/add.php',
    '/usr/local/pf/html/admin/person/edit.php',
    '/usr/local/pf/html/admin/person/index.php',
    '/usr/local/pf/html/admin/person/lookup.php',
    '/usr/local/pf/html/admin/person/view.php',
    '/usr/local/pf/html/admin/printer.php',
    '/usr/local/pf/html/admin/scan/edit.php',
    '/usr/local/pf/html/admin/scan/index.php',
    '/usr/local/pf/html/admin/scan/results.php',
    '/usr/local/pf/html/admin/scan/scan.php',
    '/usr/local/pf/html/admin/status/dashboard.php',
    '/usr/local/pf/html/admin/status/grapher.php',
    '/usr/local/pf/html/admin/status/graphs.php',
    '/usr/local/pf/html/admin/status/index.php',
    '/usr/local/pf/html/admin/status/reports.php',
    '/usr/local/pf/html/admin/status/sajax-dashboard.php',
    '/usr/local/pf/html/admin/violation/add.php',
    '/usr/local/pf/html/admin/violation/edit.php',
    '/usr/local/pf/html/admin/violation/index.php',
    '/usr/local/pf/html/admin/violation/view.php',
    '/usr/local/pf/html/captive-portal/email_activation.cgi',
    '/usr/local/pf/html/captive-portal/guest-management.cgi',
    '/usr/local/pf/html/captive-portal/guest-selfregistration.cgi',
    '/usr/local/pf/html/captive-portal/redir.cgi',
    '/usr/local/pf/html/captive-portal/release.cgi',
    '/usr/local/pf/html/captive-portal/register.cgi',
    '/usr/local/pf/html/captive-portal/remediation.php',
    '/usr/local/pf/html/captive-portal/wispr.cgi',
    '/usr/local/pf/html/captive-portal/violations/banned_os.php',
    '/usr/local/pf/html/captive-portal/violations/banned_devices.php',
    '/usr/local/pf/html/captive-portal/violations/darknet.php',
    '/usr/local/pf/html/captive-portal/violations/failed_scan.php',
    '/usr/local/pf/html/captive-portal/violations/generic.php',
    '/usr/local/pf/html/captive-portal/violations/lsass.php',
    '/usr/local/pf/html/captive-portal/violations/nat.php',
    '/usr/local/pf/html/captive-portal/violations/p2p.php',
    '/usr/local/pf/html/captive-portal/violations/roguedhcp.php',
    '/usr/local/pf/html/captive-portal/violations/scanning.php',
    '/usr/local/pf/html/captive-portal/violations/spam.php',
    '/usr/local/pf/html/captive-portal/violations/system_scan.php',
    '/usr/local/pf/html/captive-portal/violations/trojan.php',
    '/usr/local/pf/html/captive-portal/violations/zotob.php',
);

push(@files, TestUtils::get_networkdevices_modules());

# all files + no warnings
plan tests => scalar @files * 1 + 1;

# lookout for TABS
foreach my $file (@files) {

    open(my $fh, '<', $file) or die $!;

    my $tabFound = 0;
    while (<$fh>) {
        if (/\t/) {
            $tabFound = 1;
        }
    }

    # I hate tabs!!
    ok(!$tabFound, "no tab character in $file");
}

# TODO test the tests for coding style but only if they are present
# (since they are not present in build system by default)


=head1 AUTHOR

Olivier Bilodeau <obilodeau@inverse.ca>
        
=head1 COPYRIGHT
        
Copyright (C) 2010,2011 Inverse inc.

=head1 LICENSE
    
This program is free software; you can redistribute it and/or
modify it under the terms of the GNU General Public License
as published by the Free Software Foundation; either version 2
of the License, or (at your option) any later version.
    
This program is distributed in the hope that it will be useful,
but WITHOUT ANY WARRANTY; without even the implied warranty of
MERCHANTABILITY or FITNESS FOR A PARTICULAR PURPOSE.  See the
GNU General Public License for more details.
            
You should have received a copy of the GNU General Public License
along with this program; if not, write to the Free Software
Foundation, Inc., 51 Franklin Street, Fifth Floor, Boston, MA  02110-1301,
USA.            
                
=cut
<|MERGE_RESOLUTION|>--- conflicted
+++ resolved
@@ -32,14 +32,7 @@
     '/usr/local/pf/bin/flip.pl',
     '/usr/local/pf/bin/pfcmd',
     '/usr/local/pf/bin/pfcmd_vlan',
-<<<<<<< HEAD
-    '/usr/local/pf/cgi-bin/redir.cgi',
-    '/usr/local/pf/cgi-bin/release.cgi',
-    '/usr/local/pf/cgi-bin/register.cgi',
-    '/usr/local/pf/cgi-bin/wispr.cgi',
-=======
     '/usr/local/pf/conf/authentication/guest_managers.pm',
->>>>>>> c22e43e7
     '/usr/local/pf/conf/authentication/kerberos.pm',
     '/usr/local/pf/conf/authentication/ldap.pm',
     '/usr/local/pf/conf/authentication/local.pm',
