--- conflicted
+++ resolved
@@ -247,13 +247,7 @@
 
 # test version
 @output = `/usr/local/pf/bin/pfcmd version`;
-<<<<<<< HEAD
-like ( $output[0], qr/^PacketFence 1.9.0rc2/,
-       "pfcmd version is 1.9.0rc2" );
-like ( $output[1], qr/^DB MD5SUM: 31cb9ab04794b21ecfe5a14d69d2dc8b/,
-=======
 like ( $output[0], qr/^PacketFence trunk/,
        "pfcmd version is correct" );
 like ( $output[1], qr/^DB MD5SUM: a3ad9f52b7d31c8d4b5e9b0c2c3dd559/,
->>>>>>> 53c576e3
        "DB MD5SUM" );