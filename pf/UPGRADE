                         PacketFence

http://www.packetfence.org/

Notes on upgrading from an older release
----------------------------------------

<<<<<<< HEAD
o Upgrading from a version prior to <minor-release>:

    - New dependency
    This version introduces a new perl dependency: NetPacket. If you don't have
    EPEL configured as a repository trying to upgrade might fail. To 
    successfully upgrade make sure you have the EPEL repository enabled.
=======
o Upgrading from a version prior to <trunk-release>:

    - Database schema update
    SoH support and the MAC violation improvements required database changes. 
    Make sure you run the following to update your schema:
    mysql -u root -p pf -v < db/upgrade-3.0.2-3.1.0.sql

    - DHCP Fingerprints loading behavior change
    In order to improve performance, DHCP fingerprints are not re-imported on
    every startup anymore. However updating fingerprints (pfcmd update 
    fingerprints) or reloading fingerprints (pfcmd reload fingerprints) will 
    still do.
>>>>>>> 2bb0bc5b

o Upgrading from a version prior to 3.0.2:

    - Database schema update
    A new trigger has been added to delete the node useragent when deleting
    a node. Make sure you run:
    mysql -u root -p pf -v < db/upgrade-3.0.1-3.0.2.sql

    - pf.conf configuration changes
     - guests.self_allow_localdomain has been renamed 
       guests_self_registration.allow_localdomain
     - advanced.adjustswitchportvlanscript has been dropped
     - advanced.reevaluate_access_reasons's default value changed

    - Default Firewall Rules Updated
    Review the updated firewall rules (in .rpmnew) if you made changes and
    make sure to integrate changes if you need them. New rules include:
     - Allow incoming DNS on management interface (track production VLANs IPs)

    - Changes to Inline API
    Added a new method to pf::inline. Users with customized pf::inline::custom
    will need to bump the API level to '1.01' after your changes are made (if
    required) to stop PacketFence from complaining about correct API level.

    - Changes to Guest API
     - generate_activation_login_page is now generate_custom_login_page
     - pf::web::guest::auth has been replaced by pf::web::web_user_authenticate
     - pf::web::generate_login_page has been dropped. Use 
       generate_custom_login_page instead.

    - Changes to captive portal Web API
    Authentication objects are now created on every authentication attempt and
    they can return connection specific state to the captive portal. For 
    example a more specific authentication error or additional attributes to be
    recorded inside PacketFence. 
     - pf::web::web_user_authenticate no longer performs form validation. 
       validate_form is the one responsible now. Also it returns an instance
       of the auth::* object after authentication. Users with custom code using
       it will need to update their code.
     - pf::web::validate_form is a new method to validate login forms

    - Changes to authentication modules API
     - $name is now a package global (declared with our) instead of a local 
       variable.
     - authenticate returns only a true or false value. Errors meant for users 
       should be set with $this->_setLastError("string") in authenticate() sub.
     - Some modules will require the import of pf::config. Add to the use 
       section on top: use pf::config qw($FALSE $TRUE);
    Once the migration done, bump $VERSION to 1.10. You will *not* have to do 
    this if you made no customization to the conf/authentication/... files.

    - pfcmd_vlan interface changes
    reevaluateVlan is now called reevaluateAccess and will perform appropriate
    changes for a firewall change too (inline enforcement).

o Upgrading from a version prior to 3.0.1:

    - MySQL pf user rights
    The user pf in the database is missing the execute rights.  Make sure
    you run :
    mysql -u root -p pf -v < db/upgrade-3.0.0-3.0.1.sql

o Upgrading from a version prior to 3.0.0:

    - BACKUP YOUR /usr/local/pf/ BEFORE UPGRADING
    All files in html/user/ will be removed on upgrade (everything is now
    in html/captive-portal/ as you'll see below). This includes templates and 
    remediation pages.

    - Database schema update
    Added support for guest self-registration / management. Also added support
    for Radius accounting. New tables creation. You need to update your schema
    with:
    mysql -u root -p pf -v < db/upgrade-2.2.0-3.0.0.sql

    - pf/vlan/custom.pm and pf/vlan/radius.pm API changes
    Several variables were changed from bareword constants into Readonly 
    constants (to fix #1266). Some of you might need to adjust your 
    customizations to handle this change. Most of you won't need to. If you use
    any of these constants in your customizations:
    WIRELESS_802_1X, WIRELESS_MAC_AUTH, WIRED_802_1X, WIRED_MAC_AUTH, 
    WIRED_SNMP_TRAPS, WIRELESS, WIRED, EAP, UNKNOWN, INLINE, VOIP, NO_VOIP
    Then you need to add a $ symbol in front of the constant's name.
    All of you will need to bump the API level to '1.01' after your changes are
    made (if required) to stop PacketFence from complaining about correct API 
    level.

    - Upgrade helper scripts
    Very basic upgrade scripts for 3.0 were created in addons/upgrade/. See 
    their POD doc for usage information:
    perldoc addons/upgrade/to-3.0-networks.conf.pl 
    perldoc addons/upgrade/to-3.0-pf.conf.pl 
    perldoc addons/upgrade/to-3.0-violations.conf.pl

    - Firewall (iptables) now handled by PacketFence
    Make sure that the iptables generated will not conflict with the rules you
    need for your environment. You can customize the default firewall 
    configuration in conf/iptables.conf. Also make sure that the iptables 
    service is started by your distro by default otherwise you will have 
    unnecessary error messages on PacketFence's startup.

    - Several changes to Apache configuration
    We've externalized repetitive portions in conf/httpd.conf.d/. Make sure to
    re-integrate any customization you've made.

    - violations.conf disable parameter deprecated in favor of enabled
    disable=Y|N is no longer supported. Change with enabled=Y|N.
    A helper upgrade script is provided in addons/upgrade/. See:
    perldoc addons/upgrade/to-3.0-violations.conf.pl

    - 'guest' category required for guest access
    Newly added guest handling requires a 'guest' node category. Users upgrading
    need to create it manually. See Node > Categories under the Web Admin or 
    `pfcmd help nodecategory`.

    - New pf.conf configuration parameter: interface enforcement
    Under the [interface ...] statements a new configuration parameter has been
    added: enforcement. We got rid of the concept of 'modes' in PacketFence and
    enforcement replaces that concept. It is a per interface choice allowing 
    you to run PacketFence in both inline and out-of-band mode at the same 
    time. Users upgrading should probably set enforcement=vlan on all interface
    with type=internal. Run `bin/pfcmd checkup` to validate your configuration.

    - conf/named_vlan.conf moved to conf/named.conf
    People using packages should be automatically updated. Make sure to put
    back any local changes you have made to the file. Others will need to move
    the file. You can do so with:
    mv /usr/local/pf/conf/named_vlan.conf /usr/local/pf/conf/named.conf

    - conf/dhcpd_vlan.conf moved to conf/dhcpd.conf
    People using packages should be automatically updated. Make sure to put
    back any local changes you have made to the file. Others will need to move
    the file. You can do so with:
    mv /usr/local/pf/conf/dhcpd_vlan.conf /usr/local/pf/conf/dhcpd.conf

    - vlan.dhcpd, vlan.named and vlan.radiusd moved under [services]
    These variables are now located under [services] and they have a new 
    default value of enabled. Make sure to remove or migrate the old 
    configuration from your conf/pf.conf.

    - services.httpd, dhcpd, named, radiusd, snmptrapd and snort renamed
    They were all renamed to <name>_binary. Adapt your configuration if 
    required. Most users shouldn't have to.

    - general.caching disabled by default
    A historical and badly understood feature, general caching, has now been
    disabled by default. Previously it only had impacts if the mode was ARP but
    because of the modes removal it needed to be changed to disabled by default.
    Please report any regression introduced by this change.

    - pf.conf's scan.live_tids parameter removed
    This "feature" has been removed because it created more confusion than 
    usefulness. Now every scan trigger ids specified in violations.conf have
    full effect.

    - networks.conf's pf_gateway= renamed next_hop=
    Make sure to update your configuration otherwise you will get warnings on
    startup. At some point in the future pf_gateway will no longer be supported.

    - networks.conf's type change
    isolation and registration keywords are replaced by vlan-isolation and 
    vlan-registration in networks.conf's type parameter. This is done to allow
    the introduction of the inline keyword and avoid confusion between vlan and
    inline enforcement over a network. It's recommended that you update your
    configuration as the old names will be removed in the future. `pfcmd 
    checkup` will warn you about this.

    - pf.conf parameter name and category changes
    Here are the changes:
    - vlan.adjustswitchportvlanscript is now advanced.adjustswitchportvlanscript
    - vlan.adjustswitchportvlanreasons is now advanced.reevaluate_access_reasons
    - ports.redirect is now inline.ports_redirect
    You only need to take action if you are not using the default values.

    - pf.conf's interface type changes
    We added management keyword to replace the confusing managed keyword. Also
    dhcp-listener is accepted in addition to the previously used dhcplistener.
    Use of the managed keyword will issue warnings in `pfcmd checkup`.

    - Dropping support of interface authorizedips
    pf.conf's per interface authorizedips parameter no longer exists. We don't
    belive if was used at all. If you want to achieve the same functionality 
    just edit conf/iptables.conf and add your own rules to allow specific IPs
    in.

    - flip.pl is no more
    Its functionality has been merged into pfcmd_vlan under the -reevaluateVlan
    flag. If you replaced system's flip.pl with your own you would like to know
    that you will need to parse the -reevaluateVlan and -mac aa:bb:cc:dd:ee:ff
    properly.

    - Authentication modules interface change
    All authentication modules (conf/authentication/*) were migrated into
    objects. Please carefully merge any module you were using by comparing
    the .rpmnew version and your version. If you are unsure, replace your
    module with the .rpmnew one and re-apply configuration parameters 
    afterwards.

    - Intrusive changes to Captive Portal
    It is recommended that you redo your customization from scratch instead of 
    trying to adapt it.
    Among other things:
     - Changes to all templates, cgi-bin/ scripts and pf::web core code
     - All remediation URLs have changed from /content/index.php to 
       /content/remediation.php. Make sure to update your conf/violations.conf!
     - All URLs are now clean URLs translated by Apache's mod_rewrite config
     - Default workflow now brings you to the login page (no more registration
       click-through unless you adjust nbregpages in configuration)
     - Default logo changed to packetfence-cp.png (was packetfence.png)
     - Files organization was changed. Anything custom relying on specific paths
       should be updated.
       - html/user/ became html/captive-portal
       - cgi-bin/ -> html/captive-portal/
       - html/user/content/templates/ -> html/captive-portal/templates/
       - html/user/content/violations/ -> html/captive-portal/violations/
       - html/user/content/3rdparty/ -> html/captive-portal/content/

    - Email Activation URL change
    From /activate/<hash> to /activate/email/<hash>

    - Support for Apache prior to version 2.2.0 dropped
    Upgrade your Apache. We don't think it's used by anyone at this point. Let
    us know if you need it back.

    - register-$type.cgi no longer supported
    If you relied on it, we suggest that you migrate your custom code into 
    lib/pf/web/custom.pm or the captive-portal's CGIs.

    - jpgraph external library now included with distribution
    Due to the lack of jpgraph packages, we decided to inline the software 
    instead of building packages for it. This simplifies installation from 
    tarball.
    Jpgraph's installation used to be at 
    /usr/local/pf/html/admin/common/jpgraph/jpgraph-<version> but is now in 
    /usr/local/pf/lib/jpgraph. Users of our packaged versions won't notice the
    change and can safely get rid of the php-jpgraph-packetfence package.

    - jpgraph 1.x support deprecated
    We got rid of the 1.x jpgraph support. It was only required for 
    environments still on PHP4. We don't think it's used by anyone at this 
    point. Let us know if you need it back.

    - Nortal/Avaya ERS Switch module rename
    We changed the naming of some Nortel/Avaya switch modules:
     - Avaya::ERS5500 -> Avaya::ERS5000
     - Avaya::ERS5500_6x -> Avaya::ERS5000_6x
     - Nortel::ERS4500 -> Nortel::ERS4000
     - Nortel::ERS5500 -> Nortel::ERS5000
     - Nortel::ERS5500_6x -> Nortel::ERS5000_6x

    - RADIUS Accounting
    RADIUS is now using SQL to fetch the client configuration.  So, for
    every device that needs to do MAC Authentication (Wired/Wireless) or
    802.1X, you need to add the radiusSecret=YOUR_SECRET to the
    switches.conf entry for that device.  Change YOUR_SECRET with the 
    actual RADIUS secret.

o Upgrading from a version prior to 2.2.1:

    - Cisco port-security + Voice over IP support on 2960, 2970, 3550 and 4500
    Changes (regressions?) in the Cisco 2960 IOS behavior in 12.2(46)SE or 
    greater forced us to change our VoIP handling behavior. If you run such an 
    IOS and have nodes behind the data port of your VoIP you need to upgrade 
    your switch configuration:
    On every PacketFence port with VoIP add:
      switchport port-security maximum 1 vlan voice
      switchport port-security mac-address 0200.010x.xxxx vlan voice
    where xxxxx is the ifIndex of the port under modification. See Network 
    Device Guide for a reminder of port to ifIndex translation for the 2960.

    Above configuration should *not* be applied to IOS earlier than 12.2(46)SE
    otherwise VoIP and/or device authorization will malfunction.

    We think that the above mentionned changes should not be required on other
    models than the 2960. Let us know if you experience otherwise.

    - pf::vlan's $node_info changed
    If you are using custom VLAN assignment code be aware that the $node_info
    hashref is now populated by node_attributes() instead of node_view(). Most
    important fields should still be available in $node_info however if you 
    needed one that is no longer there feel free to call node_view() yourself.
    This was done to reduce the overall latency of RADIUS replies.

o Upgrading from a version prior to 2.2.0:

    - Database schema update
    Related to the easier User-Agent violation system, some tables were 
    dropped and others added. You need to update your schema with:
    mysql -u root -p pf -v < db/upgrade-2.0.0-2.2.0.sql

    - Configuration files location changed from conf/templates/ to conf/
    Please make sure that you move your configuration files appropriately.

    - SSL configuration changes
    SSL Certificate statements are now stored in conf/ssl-certificates.conf.
    Make sure that you configure this file with your certificates correctly.
    This file will not be modified by our package. One less thing to worry 
    about on ugprades.

    - logrotate script installed by default
    Be careful if you done yours by hand. It might conflict with your script.

    - New Captive Portal Network Access Detection technique
    The previous approach to redirect users to the Internet when access was
    enabled never reliably worked so we are introducing a new javascript-based
    technique to do so. This approach involves a couple of clever tricks and 
    some browser-specific adjustments. Please review the differences between 
    your current html/user/content/templates/release.html file and the new 
    html/user/content/templates/release.html.rpmnew file. Also the behavior is
    adjusted by pf.conf's redirtimer, redirecturl and always_use_redirecturl 
    parameters under [trapping] and network_detection_ip under [captive_portal].
    More about this feature can be found in the Administration guide.

    - Apache's automatic performance settings adjustments
    Apache's configuration is now adjusted based on total system memory to
    prevent swapping scenarios with PacketFence. We feel the dynamic 
    configuration should do a good job but feel free to maintain your Apache 
    configuration by hand if you know better.

    - packetfence-freeradius2
    A new package that configures FreeRADIUS is available now. If you upgrade
    DO NOT install it unless you really know what you are doing.

    - clean-up in conf/violations.conf
    We added better examples and reduced the length of some violation names to
    improve user experience especially in the Web Admin. Update your 
    configuration if you want to benefit from those changes.

    - deprecated pf.conf parameters
    registration.queuesize was removed.

    - User-Agent violations rewrite
    If you are using USERAGENT::<id> triggers in your violation configuration,
    you need to updated them. We completely changed the back-end and the IDs
    are now all different. Check in the Web Admin under configuration -> 
    user-agent for the new IDs and the new possibilities.

    - Important problems found in the port-security for the 3Com Switch 4200G
    There is a bug in these switches that make the port-security support in 
    PacketFence flaky. If you use it you should upgrade to a MAC Auth / 802.1X
    configuration.

    - Status unknown of the port-security support for the 3Com SuperStack 4500
    We had problems with this code with the 4200G and since we don't have 
    access to a SS4500 we cannot guarantee that it works. Please get in touch
    with us if you have a SS4500 and can run some tests for us.

    - Behavior change regarding wired MAC-Authentication
    No matter what is connected on the port (ie: VoIP), when a client using 
    MAC-Authentication need to change VLAN, we shut / no shut the port. This
    might affect ongoing Voice over IP calls but is better than the previous 
    behavior were the node was simply left where it was. This is an interim 
    measure before we implement RADIUS Change of Authorzation support (CoA).

    - node lookup changed
    By default we do not update the node lookup module in order to allow local
    customization. However if you want to benefit from the improved node lookup
    script, make sure that you overwrite your existing lib/pf/lookup/node.pm 
    module with the new file (.rpmnew). Be aware that the output of `pfcmd 
    lookup node <mac>` changed so make sure you update your parsing scripts (if
    any). This also affects the Node lookup section of the Web Admin interface.

o Upgrading from a version prior to 2.1.0:

    - You MUST upgrade conf/templates/httpd.conf and 
    conf/templates/named_vlan.conf
    The location of the PID files changed. The templates must reflect this new
    location: var/run/ instead of var/
    Also in conf/templates/named_vlan.conf the configuration directory is 
    var/named instead of var/.
    See the .rpmnew files for the proper configuration.

    - Module versioning for pf::vlan::custom and pf::radius::custom
    We are now relying on module versioning to catch interface changes before
    they hurt the users. PacketFence will generate errors on startup if you 
    have not upgraded your modules' interface and version. The interfaces have
    not changed so all you need to do on upgrade is to add:
        our $VERSION = 1.00;
    to both lib/pf/radius/custom.pm and lib/vlan/custom.pm.

    - Default port bounce duration changed
    To support a variety of Linux desktop operating systems we needed to 
    increase the duration of our port bounce from 2 seconds to 5 seconds. On a
    very busy setup this could have consequences. Either increase the number of
    concurrent threads working (nbtraphandlerthreads under [vlan]) or restore
    the port bounce duration to 5 seconds (bounce_duration under [vlan]).

    - Several Nortel/Avaya module changes
    5520 renamed to 5500, 5520Stacked is no longer necessary, firmware 6.x 
    support for the 5500 series requires you to use module name BayStack5500_6x.
    Just make sure to review your conf/switches.conf so that the config refers
    to proper modules.

    - Removed conf/templates/*.pl captive portal extensions
    This mechanism was removed since the new pf::web::custom mechanism is
    cleaner and less error-prone. Make sure to migrate any custom code you have
    in release.pl, login.pl, enabler.pl, redirect.pl, scan-in-progress.pl, 
    error.pl, status.pl and register.pl to lib/pf/web/custom.pm.

    - pid files changed location
    Previously in var/ they are now in var/run/   

    - New configuration directory for generated configuration: var/conf/
    Changed the location of the generated configuration file from conf/
    to var/conf/.  This will mitigate the fact that people were trying to
    modify the generated files instead of the templates.

    - 'pending' node status now relies on javascript to detect network access
    The HTML meta refresh approach never reliably worked so there's a new 
    javascript technique. If you rely on node status 'pending' in your 
    workflow, please check pf.conf's new captive_portal.network_detection_ip 
    variable and re-test your portal to make sure it still works.

    - Output of node lookup changed (again!)
    The output of `pfcmd lookup node <mac>` changed. Make sure you update your
    parsing scripts (if any). This also affects the Node lookup section of the
    Web Admin interface.

    - pf::SNMP (lib/pf/SNMP.pm) API level bump
    We changed the contract of setAdminStatus() so we bumped the version of 
    pf::SNMP to 2.00. If you use setAdminStatus() in custom code make sure you
    update your calls.

o Upgrading from a version prior to 2.0.1:

    - lib/pf/vlan.pm's fetchVlanForNode interface changed
    If you built a customized version of this method in lib/pf/vlan/custom.pm
    you will need to update it.

    - Meru Controller 3000 now named Meru Controller
    Since our code should work for all Meru Controllers, we renamed the module.
    Meru::MC3000 is now Meru::MC. If you upgrade make sure you update your 
    conf/switches.conf or Configuration -> Switches (in the web admin).

    - Output of node lookup changed
    The output of `pfcmd lookup node <mac>` changed. Make sure you update your
    parsing scripts (if any). This also affects the Node lookup section of the
    Web Admin interface.

o Upgrading from a version prior to 2.0.0:

    - Database schema update
    Several new fields were added. You need to update your schema with:
    mysql -u root -p pf -v < db/upgrade-1.9.0-2.0.0.sql

    - FreeRADIUS module rewritten and renamed
    The FreeRADIUS has been completely re-written from the previous release 
    series. Now, except for the authentication against the PacketFence server
    all the control is centralized in the PacketFence configuration. No more 
    customization required in the FreeRADIUS module! We strongly recommend
    that you carefully migrate to this module and forget about the old one.
    We also changed the name from rlm_perl_packetfence.pl to packetfence.pm so
    update your FreeRADIUS configuration accordingly.

    - /cgi-bin/pdp.cgi moved
    Remote snort probes or other mechanisms relying on the presence of this 
    file should be updated to be /webapi instead. Upgrading each probe's
    packetfence-remote-snort-sensor will take care of this for remote snort 
    probes. All other custom means should be manually upgraded.

    - SOAP handler changed
    The URI of the SOAP handler changed from 
    http://www.packetfence.org/PFEvents to http://www.packetfence.org/PFAPI. To
    better reflect the fact that it is not just an event handling server. You 
    will need to upgrade your remote snort probes with the new PacketFence 
    remote snort sensor RPM or manually change the URI.

    - Output of node lookup changed
    The output of `pfcmd lookup node <mac>` changed. Make sure you update your
    parsing scripts (if any). This also affects the Node lookup section of the
    Web Admin interface.

    - pfcmd_vlan output change
    Output of `pfcmd_vlan` changed dramatically. If you used scripts to 
    automate tasks with pfcmd_vlan and expected particular output, your scripts
    should be updated.

    - pfcmd input and output change
    If you used script to automate tasks relying on the `pfcmd` interface, you
    need to update them. Output of `pfcmd node`, `pfcmd locationhistorymac`, 
    `pfcmd locationhistoryswitch`, `pfcmd violation view all`, `pfcmd 
    switchconfig` and `pfcmd fingerprint view all` also changed.

    - DHCP and DNS server configuration changes
    With previous versions it was recommended to configure DHCP and DNS servers
    manually and instructions were provided to do so on the Administration 
    Guide. Starting with this version it is recommended to use the configuration
    templates and let PacketFence auto-configure the DHCP and DNS servers. 
    Migrating to this new approach is not mandatory but is recommended. To do so
    please follow the "DHCP and DNS Server Configuration (networks.conf)" 
    section of the Administration Guide.

    - lib/pf/vlan.pm interface changed
    If you built a customized version of vlan.pm in lib/pf/vlan/custom.pm be 
    aware that there were a lot of changes. We strongly recommend you rewrite 
    your custom.pm on top of these new changes instead keeping your old.

    - Captive Portal changes
    By default pf::web is no longer exporting it's subroutines. This means that
    all the captive portal scripts in cgi-bin/ will need to be updated to use 
    the full name pf::web::web_node_register() instead of web_node_register().
    If your cgi-bin files are the default ones you don't need to change
    anything. These breaking changes are introduced to allow pf::web::custom to
    redefine any subroutine in pf::web and will allow easier upgrade path for 
    users who need to customize the portal.

    - Violation priority enforcement
    Violation priorities are now properly enforced: 1 means highest priority
    and 10 means lowest priority. Even if documentation said so, before this 
    release, the code enforced it the other way around. This affects what 
    violation is shown on multiple violations (it will favor highest) and has
    most impact when Nessus scanning is used. Since this is a default behavior
    change, you should double check your config!

    - External remediation pages 
    Violations with fully qualified URLs are now handled with new code that 
    uses mod_proxy and mod_rewrite instead of mod_proxy_html. This was done
    because the current implementation is broken out of the box on a CentOS 
    system without manually compiling and installing the mod_proxy_html 
    package. If you used it then reverify all your remediation pages with
    fully qualified URLs as they might be broken now.

    - SMC TS8800M module changes
    A lot of changes were made to this SMC module such that problems occuring
    with the previous module should be resolved now. These fixes also required
    an updated firmware from SMC. Make sure your switch runs at opcode 2.4.5.13
    for the SMC TigerStack 8824M or 8848M to work properly with PacketFence.

    - loadMACintoDB.pl removed
    Dropping loadMACintoDB.pl. Replaced by node import feature see `pfcmd node 
    import` or Node -> Import in the Web Administration interface.

    - connect_and_read.pl and dhcp_dumper moved
    They are now located in addons/.
 
    - deprecated subs
    lib/pf/SNMP.pm's setIsolationVlan, setRegistrationVlan and setNormalVlan 
    are now deprecated and will be removed in the future. Use 
    setVlanByName($ifIndex, $switch_locker_ref, $vlanName) instead. For 
    example: setVlanByName($ifIndex, \%switch_locker, 'guestVlan'); 

o Upgrading from a version prior to 1.9.1:

    - Captive portal using mod_perl
    The captive portal's default mode of operation relies on mod_perl now. 
    The benefit is a tremendous performance gain. If you experience problems 
    with authentication after you upgraded make sure that the cgi file has the
    proper 'use lib' statements to load the authentication modules in conf/. 
    Default configurations should not have any issues.

    - Extreme switches new firmware requirement
    Due to a change in Extreme's code, linkup/linkdown mode now requires at 
    least firmware 12.2. A compatibility layer to support pre-12.2 could be 
    written. Contact us if you are interested.

    - Web Administration interface access control
    Administrators can now give different access levels to users. By default
    all users will be given the admin level rights unless you modify the 
    conf/admin.perm file. See the Administration Guide FAQ for details.

    - pfcmd output change
    pfcmd node edit <mac> ... will no longer output changes made to the node 
    entry. This behavior was due to a side effect rather than a feature and it
    caused some problems so we got rid of it. pf::node::node_modify is also 
    affected.

    - switches.conf: htaccessUser and htaccessPwd deprecated
    Web Services related parameters were added in switches.conf. Because of the
    duplicate functionality we are deprecating the htaccessUser and htaccessPwd
    parameters. Only the Intel Express 460 module is affected. The parameters
    will still work but if you are reading this you should migrate them to the 
    new wsUser, wsPwd and wsTransport parameters.

o Upgrading from a version prior to 1.9.0:

    - Passthrough
    Passthrough is now set to disabled by default. If you need it, make sure
    you re-enable it in your conf/pf.conf. As a reminder, passthrough is the
    mechanism used to allow users trapped in registration or isolation to reach
    certain external URLs or custom violation pages hosted externally. It is 
    not used in a default install.

    - Freeradius 2.x
    We now recommend using freeradius 2.x instead of 1.x for wireless, 802.1x
    or MAC authentication Bypass authentication mechanisms. Freeradius 1.x 
    still works but we are seeing more hang cases with AD 2008, Vista and Win 7.

    - Library update: steps required on manual upgrade
    PacketFence no longer relies on a specific version of the Parse-RecDescent
    library. If you upgraded manually, you should re-generate the precompiled
    grammar by running installer.pl. If you upgraded using the RPM package the
    grammar already comes precompiled.

    - Changes to some OS violations
    Some DHCP fingerprint have been re-labeled to avoid problems with VoIP 
    autodetection. OS::311 is now OS:1102 and OS::315 is now OS::1103. These
    devices (iPhone and HTC Android) are now categorized under Smartphone 
    instead of VoIP phones. Update your configuration accordingly.

    - pfdhcplistener logging in logs/packetfence.log
    We reduced the number of INFO messages that pfdhcplistener was producing
    because it was too verbose. Now only INFORM / OFFER / ACK messages are 
    logged and the fingerprint and node modification messages were 
    consolidated. If you are troubleshooting and need the other messages, make
    sure you increase log verbosity to DEBUG.

    - pfcmd output change
    pfcmd will print "Command not understood. (pfcmd grammar test failed at 
    line 200.)" to STDERR on unrecognized input before showing the usage 
    message. You might have to change your scripts to handle that.

    - Cisco Controller 4400 now named WLC_4400
    To be more consistent, we renamed Cisco::Controller_4400_4_2_130 to 
    Cisco::WLC_4400. If you upgrade make sure you update your conf/switches.conf
    or Configuration -> Switches (in web admin)

    - Output of node lookup changed
    The output of `pfcmd lookup node <mac>` changed. Make sure you update your 
    parsing scripts (if any). This also affects the Node lookup section of the
    Web Admin interface.

    - New run-time perl dependencies Try::Tiny and Readonly::XS (optional but
    will improve performance)

    - New parameter in conf/violations.conf: whitelisted_categories
    Node in a whitelisted category will not be isolated on a given violation.

    - Database change
    A new table and a few fields were added for the new node categorization 
    feature. To upgrade your schema, run:
    mysql -u root -p pf -v < db/upgrade-1.8.6-1.9.0.sql

    - pfsetvlan and conf/switches.conf validation
    If there is a problem in the conf/switches.conf file PacketFence will say 
    so at startup but will still try to run. Before this release, pfsetvlan 
    wouldn't start with a bad config file.

    - Foundry module change
    In order to support port-security some aspects of the Foundry module had
    to change. We are not 100% that the module will still work since we don't
    have the original switch on which linkUp/linkDown support was developped.
    If you experience a regression, please file an issue into our bugtracker.

    - lib/pf/vlan.pm interface changed
    If you built a customized version of vlan.pm in lib/pf/vlan/custom.pm be 
    aware that the parameters expected by vlan_determine_for_node() and 
    custom_getCorrectVlan() changed. Instead of the switch's IP, a switch 
    object (pf::SNMP) is expected. Also, the whole node_info is passed to 
    custom_getCorrectVlan() instead of scalars of node_info's content.

    - Backup script archives locationlog_history records older than a year
    Archives are an SQL dump of the records placed in /root/backup/ by default 
    and never deleted. It will run the first day of each month.

    - Backup script less aggressive about history
    We are now keeping 1 month of locationlog instead of 15 days with the 
    optional database backup script in addons/. Makes more sense for most users.

o Upgrading from a version prior to 1.8.7:

    - No action on wireless deauthentication traps
    PacketFence no longer close locationlog entries based on wireless 
    deauthencation traps. It was causing more problems than anything. See bug
    #880 for details: http://www.packetfence.org/mantis/view.php?id=880

    - Registration login no longer kept in browser session
    We fixed a bug that changes the behavior of the registration login. Before
    if you registered and deregistered while keeping your browser open, you
    would not be presented with the login page if you tried to register again. 
    You would have been automatically authenticated. This is no longer the case.
    You will need to re-authenticate now. You might have relied on that 
    behavior.

o Upgrading from a version prior to 1.8.6:

    - Table format changed
    Migrated tables `configfiles` and `traplog` from type MyISAM to InnoDB. You
    are not required to change the format but if you want, run (at night):  
    mysql> alter table configfile ENGINE = InnoDB;
    mysql> alter table traplog ENGINE = InnoDB;

    - Backup script less aggressive about history
    We are now keeping 15 days of locationlog instead of 2 with the optional 
    database backup script in addons/. Makes more sense for most users.

    - Database schema update
    A new table `locationlog_history` has been added to the database schema. It
    should be useful for people with big locationlog tables. Upgrading your 
    schema is not required but recommended. You can update your schema with:
    mysql -u root -p pf < db/upgrade-1.8.4-1.8.6.sql
    The script migrate-to-locationlog_history.sh in addons/ can help you 
    transition your old records to this new table.

    - Updated conf/ui.conf
    To fix a bug we had to change ui.conf. By default an rpm upgrade will 
    replace ui.conf and save a backup of the previous file to ui.conf.rpmsave.
    If you modified your ui.conf, do not forget to merge your old version with
    this new one.
    
    - New Snort default configuration
    Default configuration for snort changed. Old config can still be found at 
    conf/templates/snort.conf.pre_snort-2.8.

    - Output of pfcmd switchconfig changed
    The output of `pfcmd switchconfig get <ip|all>` changed. Make sure you 
    update your scripts that relies on that output (if any). This also affects 
    the Configuration->Switches section of the Web Admin interface.

    - Fixed an issue with CLI transport for switches/APs: for SSH make sure you
    have 'SSH' and not 'ssh'. Look into the 'Configuration->Switches' or edit
    /usr/local/pf/conf/switches.conf

    - 802.1x module expects 'guest' instead of 'visitor' in node.pid
    We changed the naming of the guest concept from visitor to guest. If you
    allow guests on your network, doublecheck your rlm_perl_packetfence.pl 
    module and align it on your naming (update all to guest or change back to 
    visitor).

o Upgrading from a version prior to 1.8.5:

    - 802.1X freeradius module updated 
    pfcmd_ap.pl's code has been integrated in rlm_perl_packetfence.pl. If you 
    need the performance benefit from this transition, you have two options:
      1) Replace completely your rlm_perl_packetfence.pl with the new one
      2) Migrate your pfcmd_ap.pl manually
         To do so, copy all of pfcmd_ap.pl's code into a sub in 
         rlm_perl_packetfence.pl. Change all the print calls into return calls.
         Remove all exit and make sure you free resources before returning.
    If you don't need the performance improvement, leave things as they are. 
    We will be deprecating the MySQL interface in favor of a better SOAP 
    interface soon.

    - whitelisting MAC addresses is now more consistent across violation types
    Certain types of violation triggers (OS, USERAGENT, VENDORMAC) were not
    honoring the whitelist parameter. The bug is fixed but you might have 
    relied on that behaviour.
    http://www.packetfence.org/mantis/view.php?id=801

    - logging priority now shown in log files
    To improve logging readability, we now include logging priority (ex: DEBUG,
    INFO, WARN, etc.). If you use scripts to parse PacketFence's logs you will
    need to update them.

    - Added new dependencies:
	- perl-LDAP (used to authenticate users trough LDAP during 
	  registration)
	- php-ldap (used to authenticate users connecting to the 
	  Web interface through LDAP)
	- perl-IPC-Cmd (used to generate static routes for registration and
	  isolation routed VLANs)
	- perl-SOAP-Lite (used when receiving alerts from Snort)

    - HUB violation removal
    HUB violations have been removed since they create a lot of false positives.
    http://www.packetfence.org/mantis/view.php?id=793

    - Dynamic uplink fixes
    In certain cases, PacketFence took action on switches where dynamic uplinks
    couldn't be found. The bug is fixed but you might have relied on that 
    behaviour.
    http://www.packetfence.org/mantis/view.php?id=795
    http://www.packetfence.org/mantis/view.php?id=809

    - Source of Correct/Normal VLAN changed
    Correct/Normal VLAN no longer comes from the database's node entry but from
    switches.conf. This is a modified behavior when returning the correct (aka 
    normal) VLAN (in custom_getCorrectVlan). This behavior is redefined by most
    users in lib/pf/vlan/custom.pm (or conf/pfsetvlan.pm in 1.7.x) so it should
    not have any impact for most of you. However, if you relied on the node 
    entry specifying which VLAN is the normal VLAN, this is no longer the case. 
    Now, the correct/normal VLAN is defined by the normalVlan variable in the 
    switch's entry or the default entry in switches.conf. This makes more sense
    for most new installs.


o Upgrading from a version prior to 1.8.4:

    There was no upgrade-specific documentation done prior to 1.8.5.

    - Database schema
    Always make sure that your database schema is up to date. See if upgrade 
    scripts are available in db/.
<|MERGE_RESOLUTION|>--- conflicted
+++ resolved
@@ -5,14 +5,6 @@
 Notes on upgrading from an older release
 ----------------------------------------
 
-<<<<<<< HEAD
-o Upgrading from a version prior to <minor-release>:
-
-    - New dependency
-    This version introduces a new perl dependency: NetPacket. If you don't have
-    EPEL configured as a repository trying to upgrade might fail. To 
-    successfully upgrade make sure you have the EPEL repository enabled.
-=======
 o Upgrading from a version prior to <trunk-release>:
 
     - Database schema update
@@ -25,7 +17,13 @@
     every startup anymore. However updating fingerprints (pfcmd update 
     fingerprints) or reloading fingerprints (pfcmd reload fingerprints) will 
     still do.
->>>>>>> 2bb0bc5b
+
+o Upgrading from a version prior to <minor-release>:
+
+    - New dependency
+    This version introduces a new perl dependency: NetPacket. If you don't have
+    EPEL configured as a repository trying to upgrade might fail. To 
+    successfully upgrade make sure you have the EPEL repository enabled.
 
 o Upgrading from a version prior to 3.0.2:
 
