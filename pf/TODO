PacketFence TODO

Project homepage: https://www.packetfence.org/

Please report bugs to: http://www.packetfence.org/mantis/

Interested in contributing to the project? Check the following link:
http://www.packetfence.org/support/community.html

This is a list of tasks that are too broad to be filed as bugs.

Cleanup / Bugfix
- Deal with TODO and FIXME tags in the code
- Extract all hardcoded strings and numbers into constants
- Regroup code for all switches using Q-BRIDGE-MIB style code in something like
  SNMP::QBridgeMIB::getMacBridgeDot1dPortHash or similar
- configurator.pl: fix or destroy 

Features
- Passthrough in vlan isolation mode
- 802.1X calling code on PacketFence's server instead of doing database queries
<<<<<<< HEAD
- Nessus scan from web admin
- Nessus scan schedules

Tests
- Detect use of non thread-safe modules like Net::Appliance::Session (look for
  ->new() calls)
=======
- Nessus scan from web admin (and show when a scan is in progress)
- Nessus scan schedules
>>>>>>> 056c3332
<|MERGE_RESOLUTION|>--- conflicted
+++ resolved
@@ -19,14 +19,9 @@
 Features
 - Passthrough in vlan isolation mode
 - 802.1X calling code on PacketFence's server instead of doing database queries
-<<<<<<< HEAD
-- Nessus scan from web admin
+- Nessus scan from web admin (and show when a scan is in progress)
 - Nessus scan schedules
 
 Tests
 - Detect use of non thread-safe modules like Net::Appliance::Session (look for
-  ->new() calls)
-=======
-- Nessus scan from web admin (and show when a scan is in progress)
-- Nessus scan schedules
->>>>>>> 056c3332
+  ->new() calls)