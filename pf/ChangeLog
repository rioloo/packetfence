--- conflicted
+++ resolved
@@ -1,11 +1,10 @@
-<<<<<<< HEAD
 2010-09-15	Olivier Bilodeau <obilodeau@inverse.ca>
 	* pf/lib/pf/node.pm: node_view, node_view_with_fingerprint, 
 	node_view_all now returns empty '' category instead of NULL when node 
 	doesn't have a category. This is more consistent with all the other 
 	fields. Fixes #1063;
 	http://www.packetfence.org/bugs/view.php?id=1063
-=======
+
 2010-09-14	Olivier Bilodeau <obilodeau@inverse.ca>
 	* pf/t/critic.t, pf/t/pf.t, pf/t/pod.t: Added pf::radius and friends to
 	the bare-minimal tests (critic, compile and pod). Not sure why they 
@@ -20,7 +19,6 @@
 	* pf/sbin/pfsetvlan: Fixed merge problem introduced yesterday where
 	pre-trunk code has been propagated in trunk by mistake breaking the
 	build.
->>>>>>> c56de8e4
 
 2010-09-13	Olivier Bilodeau <obilodeau@inverse.ca>
 	* pf/lib/pf/vlan/custom.pm: Importing more modules to avoid people using
