2010-05-04	Olivier Bilodeau <obilodeau@inverse.ca>
<<<<<<< HEAD
	* pf/db/pfschema.mysql.188dev, pf/db/upgrade-1.8.6-1.8.8dev.sql,
	pf/db/upgrade-1.9.0-1.10.0.sql, pf/db/pf-schema-1.10.0.sql:
	Databases changes from the feature.rlm-soap branch were on top of 
	1.8.7, since then other changes went in for 1.9.0. I rebased the 
	database changes for feature.rlm-soap on top of 1.9.0. For now,
	targeted at a 1.10.0 release later this year.
=======
	* pf/html/admin/configuration/switches_add.php, 
	pf/html/admin/configuration/switches_edit.php: VoIPEnabled parameter
	is now a Yes/No dropdown instead of an input text. Fixes #952;
	Also took the opportunity to turn the whole thing into a switch/case
	http://www.packetfence.org/mantis/view.php?id=952

	* pf/bin/pfcmd: Not saying 'Command not understood' anymore if no 
	command was passed to pfcmd. Fixes #972;
	http://www.packetfence.org/mantis/view.php?id=972

	* pf/TODO: dropping TODO in favor of tracking everything in our
	public bugtracker
>>>>>>> 91f7fe82

	* pf/installer.pl, pf/t/pfcmd.t: New 1.9.0 database hashes

	* pf/bin/pfcmd: Now ignoring AUTO_INCREMENT= when calculating database
	hash since this value will always be different for each database.

	* pf/docs/PacketFence_Developers_Guide.odt, 
	pf/docs/PacketFence_Installation_Guide.odt: Mark x86_64 as officially
	supported

2010-05-03	Olivier Bilodeau <obilodeau@inverse.ca>
	* pf/docs/PacketFence_Administration_Guide.odt: Manual merge of 1.8 
	and trunk branches. Added small fixes on top of that (whitespace and
	wording)
	- Small corrections. Fixes #950;
	http://www.packetfence.org/mantis/view.php?id=950

2010-04-30	Olivier Bilodeau <obilodeau@inverse.ca>
	* pf/lib/pf/vlan.pm: VLAN assignment sample for node categorization.
	Changed the custom_getCorrectVlan interface again.

2010-04-28	Olivier Bilodeau <obilodeau@inverse.ca>
	* pf/html/admin/common/helpers.inc, pf/html/admin/images/category.png,
	pf/html/admin/node/categories_add.php, 
	pf/html/admin/node/categories_edit.php, pf/t/nodecategory.t, pf/NEWS,
	pf/UPGRADE, pf/bin/pfcmd, pf/conf/ui.conf, pf/conf/violations.conf,
	pf/docs/PacketFence_Administration_Guide.odt, 
	pf/html/admin/check_login.php, pf/html/admin/common.php, 
	pf/html/admin/configuration/violation_add.php, 
	pf/html/admin/configuration/violation_edit.php, 
	pf/html/admin/header.php, pf/html/admin/node/categories.php, 
	pf/html/admin/node/edit.php, pf/html/admin/node/help.html, 
	pf/installer.pl, pf/lib/pf/class.pm, pf/lib/pf/config.pm, 
	pf/lib/pf/lookup/node.pm, pf/lib/pf/node.pm, pf/lib/pf/nodecategory.pm,
	pf/lib/pf/pfcmd/help.pm, pf/lib/pf/pfcmd/pfcmd.pm, pf/lib/pf/pfcmd.pm, 
	pf/lib/pf/services.pm, pf/lib/pf/trigger.pm, pf/lib/pf/violation.pm, 
	pf/packetfence.spec, pf/t/all.t, pf/t/data.t, pf/t/pfcmd.t, pf/t/php.t,
	pf/db/pfschema.mysql.190, pf/db/upgrade-1.8.6-1.9.0.sql:
	Node categorization support. You know have the ability to assign VLANs
	or whitelist violations based on the category of a node. Fixes #968;
	Includes tests, docs, config, etc.
	http://www.packetfence.org/mantis/view.php?id=968

2010-04-23	Olivier Bilodeau <obilodeau@inverse.ca>
	* pf/addons/integration-testing/replay-snmptrapd-logs.pl: Created a new
	tool that will be used for load testing / integration testing.

	* pf/packetfence.spec: Added perl(Readonly::XS) as a dependency. 
	Readonly becomes faster with it.

2010-04-20	Olivier Bilodeau <obilodeau@inverse.ca>
	* pf/cgi-bin/release.cgi: Added validation in release.cgi and displays
	error if something unexpected happens (if user messes with POST data)
	Fixes #961;
	http://www.packetfence.org/mantis/view.php?id=961

2010-04-19	Olivier Bilodeau <obilodeau@inverse.ca>
	* pf/packetfence.spec: packetfence-remote-snort-sensor package is back!
	Fixes #888;
	http://www.packetfence.org/mantis/view.php?id=888

	* pf/lib/pf/services.pm: Improved error-handling with broken switch
	configuration. Fixes #766;
	- switches_conf_is_valid() is now able to tell if the same switch was 
	  specified more than once and will give helpful error message (in 
	  logs/packetfence.log).
	- in generate_snmptrapd_conf() we now avoid bad switch with duplicated 
	  IPs
	- pfsetvlan will start even if errors were detected in switches.conf
	- with test case
	http://www.packetfence.org/mantis/view.php?id=766

	* pf/html/admin/common.php: Regular expression in web admin has been
	losen up so that a logwarn is reported as an error. Fixes 964;
	http://www.packetfence.org/mantis/view.php?id=964

2010-04-15	Olivier Bilodeau <obilodeau@inverse.ca>
	* pf/html/admin/configuration/switches_add.php, 
	pf/html/admin/configuration/switches_edit.php: Truncated long names.
	Fixes 923;
	http://www.packetfence.org/mantis/view.php?id=923

	* pf/html/admin/login.php: Link on the PacketFence logo on the login
	page now longer links to localhost. Fixes 885;
	http://www.packetfence.org/mantis/view.php?id=885

	* pf/html/admin/status/sajax-dashboard.php: Memory display in the 
	dashboard no longer includes buffers and cache. We were getting too
	many complains about 99% usage when the linux memory manager was doing
	its job right. Fixes #916;
	http://www.packetfence.org/mantis/view.php?id=916

	* pf/lib/pf/SNMP/Foundry.pm: Got port security + VoIP to work!

2010-04-14	Olivier Bilodeau <obilodeau@inverse.ca>
	* pf/lib/pf/SNMP/Cisco/Catalyst_2950.pm: Added a note that SNMPv3 
	support doesn't work

2010-04-09	Olivier Bilodeau <obilodeau@inverse.ca>
	* pf/addons/accounting.pl, pf/addons/recovery.pl: hack to make tests
	work successfully in our new build env.

2010-04-08	Regis Balzard <rbalzard@inverse.ca>
	* pf/sbin/pfdhcplistener: Fix call to non-existing script lookup_node.pl
	Fixes 858;
	http://www.packetfence.org/mantis/view.php?id=858

2010-04-08	Olivier Bilodeau <obilodeau@inverse.ca>
	* pf/lib/pf/SNMP/Foundry.pm: Fixed a couple of issues with port-security
	and VLAN changes if ifIndex doesn't change

2010-04-07	Olivier Bilodeau <obilodeau@inverse.ca>
	* pf/lib/pf/SNMP/Foundry.pm: Port security implementation

2010-04-06	Olivier Bilodeau <obilodeau@inverse.ca>
	* pf/packetfence.spec: Snapshot 1.8.8-0.20100311
	- Added addons/loadMACintoDB.pl to rpm spec

	* pf/conf/pf-release: Version bump to 1.8.8dev (forgot to do earlier)

	* pf/lib/pf/ifoctetslog.pm, pf/lib/pf/locationlog.pm: Fixed a context
	issue with database queries related to mac history, switchport history
	and user bandwidth accounting. Also fixed a slight mistake with 
	ifoctet's db queries in general.

2010-04-01	Olivier Bilodeau <obilodeau@inverse.ca>
	* pf/cgi-bin/pdp.cgi: Exception handling in radius authorize so we 
	collect errors in the server logs and in the client logs.
	Also took out CGI::Carp fatalsToBrowser since I've read it's not 
	compatible with mod_perl

2010-03-31	Olivier Bilodeau <obilodeau@inverse.ca>
	Small fixes to issues found during functionnal testing.

	* pf/lib/pf/db.pm: Database is now reconnecting on failed queries

	* pf/lib/pf/SNMP/ThreeCom/Switch_4200G.pm: Imported bugs and
	limitations section from parent (pf::SNMP::ThreeCom::SS4500).

2010-03-30	Olivier Bilodeau <obilodeau@inverse.ca>
	Lots of small fixes to issues found during functionnal testing.

	* pf/sbin/pfsetvlan: Now calling proper 802.1X wired re-authentication
	through pfcmd_vlan
	Also fixed some problems in the parsing of the new traps

	* pf/bin/pfcmd_vlan, pf/lib/pf/SNMP.pm: Proper 802.1X re-authentication
	pfcmd_vlan's -deauthenticateDot1x now forces re-authentication on wired
	802.1X if an ifIndex is provided on CLI.
	Generic 802.1X re-authentication was done using standard IEEE8021-PAE
	MIB (oid dot1xPaePortReauthenticate).

2010-03-29	Olivier Bilodeau <obilodeau@inverse.ca>
	* pf/lib/pf/locationlog.pm, pf/lib/pf/vlan.pm: Moved 
	update_node_if_not_accurate out of locationlog because it something
	that people might need to customized. I changed default behavior not
	to call node_modify if node's VLAN field haven't changed.

2010-03-26	Olivier Bilodeau <obilodeau@inverse.ca>
	* pf/t/hardware-snmp-objects.t: fixed some broken tests

	* pf/bin/flip.pl, pf/bin/pfcmd_vlan, 
	pf/docs/MIB/Inverse-PacketFence-Notification.mib, 
	pf/lib/pf/SNMP/Aruba.pm, pf/lib/pf/SNMP/Cisco/Catalyst_2960.pm,
	pf/lib/pf/SNMP/PacketFence.pm, pf/lib/pf/SNMP.pm, pf/lib/pf/radius.pm,
	pf/sbin/pfsetvlan: flip.pl can now handle all Radius connection types
	- modified flip to deal with new connection types
	- added a -deauthenticateDot1x to pfcmd_vlan
	- our local SNMP Traps now carry the connection type (and pfsetvlan 
	  interprets it)
	- Aruba module no longer detects 802.1x on deauth since it's known 
	  when requested now
	- New mechanism to translate NAS-Port to ifIndexes and support for it
	  in the 2960 code
	- pfsetvlan supports new dot1x wireless de-association and issues a 
	  warning on wired dot1x then shut / no shut the port

	* pf/bin/pfcmd,  pf/lib/pf/SNMP/Aruba.pm, pf/lib/pf/SNMP/Cisco.pm,
	pf/lib/pf/SNMP/Dlink.pm, pf/sbin/pfsetvlan: Removed remaining 
	references to hardcoded 'WIFI' ifIndex.

2010-03-24	Regis Balzard <rbalzard@inverse.ca>
	* pf/lib/pf/services.pm: PF now creates static routes to routed Vlans 
	when dhcpd is enabled in networks.conf. It used to be when named was 
	enabled.

2010-03-24	Olivier Bilodeau <obilodeau@inverse.ca>
	Minor refactorings all over the place based on review comments

	* pf/lib/pf/radius.pm: - Graceful recovery if switches.conf is broken
	- Created vlan_determine_for_node and calling the get_xxx_vlan from 
	  pf::vlan
	- Returning radius user is locked return code if vlan_determine_for_node
	  returns -1

	* pf/lib/pf/SNMP.pm: Added getVlanByName to resolve VLAN names from 
	switches.conf into VLAN numbers and do appropriate validation and error
	handling. Test case included.

	* pf/lib/pf/vlan.pm: Refactoring pf::vlan according to review
	- custom_getCorrectVlan renamed to get_normal_vlan
	- Pass node_info hashref instead of individual node information to 
	  get_normal_vlan()
	- Now using the new getVlanByName() call
	- Pushed up the testing of the switch object into 
	  determine_vlan_for_node and we are now degrading gracefully if object
	  is wrong
	- Allowing a -1 return from get_normal_vlan to kick out users
	- get_normal_vlan now takes connection_type and ssid as parameters

	* pf/lib/pf/SwitchFactory.pm: Modified the factory so it can produce
	switches of the 'default' type.

2010-03-23	Olivier Bilodeau <obilodeau@inverse.ca>
	* pf/lib/pf/vlan.pm: Refactoring pf::vlan according to review
	- Extracted get_violation_vlan out of vlan_determine_for_node for 
	future use by pf::radius
	- Removing node_exist()/node_add_simple condition: it never happens
	- Extracted get_registration_vlan out of vlan_determine_for_node for 
	future use by pf::radius. Created test case in t/vlan.t too.

	* pf/lib/pf/radius.pm: Removed code that I realized was run two times
	for nothing (outlined when I did the tests)

	* pf/t/all.t, pf/t/radius.t: Test for pf::radius

	* pf/lib/pf/radius.pm: Refactoring pf::radius according to review
	- extracted out VoIP handling into its own sub

2010-03-18	Olivier Bilodeau <obilodeau@inverse.ca>
	* pf/addons/802.1X/rlm_perl_packetfence_soap.pl, pf/cgi-bin/pdp.cgi,
	pf/lib/pf/radius.pm: Client - Server SOAP interface changes
	Now passing a tuple with radius return code and radius reply for radius
	rlm client soap call. Allows greater flexibility of radius answers from
	the server side without modifying clients.
	Reworked all validation and returned codes in rlm_perl_packetfence 
	module.
	Little modifications required to server side components so it'll all 
	work.

2010-03-17	Olivier Bilodeau <obilodeau@inverse.ca>
	* pf/lib/pf/radius.pm: A big chunk of pf::radius rework and general
	improvements, hopefully really close to tests

	* pf/lib/pf/actions.pm, pf/lib/pf/vlan.pm, pf/sbin/pfsetvlan: 
	generalized pf::vlan's shouldAutoRegister and getNodeInfoForAutoReg to 
	work with both pfsetvlan and pf::radius
	Changed all callers

	* pf/lib/pf/SNMP.pm, pf/t/SNMP.t: minor refactoring: extracted code 
	into isManagedVlan() and some tests against it

2010-03-16	Olivier Bilodeau <obilodeau@inverse.ca>
	* pf/packetfence.spec: Fix upgrade bug introduced in 1.8.5: Changed
	perl-Locale-gettext dependency to use the perl namespace version 
	perl(Locale-gettext). Fixes #931;
	http://www.packetfence.org/mantis/view.php?id=931

2010-03-15	Olivier Bilodeau <obilodeau@inverse.ca>
	* pf/packetfence.spec, pf/t/vlan.t: Updated vlan tests so that rework
	done in 1.8 branch passes the tests. 
	RPM Spec:
	- Added perl-Test-MockModule as a build dependency (required for tests)
	- Test modules are now required for building instead of required for 
	  package install.

2010-03-11	Olivier Bilodeau <obilodeau@inverse.ca>
	* pf/packetfence.spec: Snapshot 1.8.8-0.20100311

	* pf/lib/pf/pfcmd/graph.pm, pf/t/all.t, pf/t/graph.t: Fixed problem 
	introduced in the database improvements concerning graphs
	Added a test case to validate it

2010-03-10	Olivier Bilodeau <obilodeau@inverse.ca>
	* pf/addons/accounting.pl, pf/addons/recovery.pl, pf/lib/pf/action.pm,
	pf/lib/pf/class.pm, pf/lib/pf/configfile.pm, pf/lib/pf/db.pm, 
	pf/lib/pf/ifoctetslog.pm, pf/lib/pf/iplog.pm, pf/lib/pf/locationlog.pm,
	pf/lib/pf/node.pm, pf/lib/pf/os.pm, pf/lib/pf/person.pm, 
	pf/lib/pf/pfcmd/dashboard.pm, pf/lib/pf/pfcmd/graph.pm, 
	pf/lib/pf/pfcmd/report.pm, pf/lib/pf/switchlocation.pm, 
	pf/lib/pf/traplog.pm, pf/lib/pf/trigger.pm, pf/lib/pf/useragent.pm, 
	pf/lib/pf/violation.pm, pf/sbin/pfdetect, pf/sbin/pfdhcplistener, 
	pf/sbin/pfmon, pf/sbin/pfsetvlan, pf/t/all.t, pf/t/data.t, 
	pf/t/config.t, pf/t/person.t: Improvements in the database layer
	- new db_query_execute() that handles retrying queries, rebuilding 
	  prepared statements and better error reporting
	- new way to store db handlers, they are now stored in a hash that expose 
	  them per thread
	- use get_db_handle() to get database handle
	- db_connect no longer has a way to force the preparation of statements
	This all means overall use simplification and better error-handling and 
	reporting.

2010-03-08	Olivier Bilodeau <obilodeau@inverse.ca>
	* pf/lib/pf/pfcmd/dashboard.pm, pf/lib/pf/pfcmd/graph.pm,
	pf/lib/pf/pfcmd/report.pm: These files are now a module.

2010-03-05	Regis Balzard <rbalzard@inverse.ca>
	* pf/docs/PacketFence_Administration_Guide.odt: Routed VLANs 
	documentation and a schema to explain

	* pf/README_SWITCHES, pf/docs/PacketFence_Administration_Guide.odt,
	pf/html/admin/configuration/switches_add.php, 
	pf/html/admin/configuration/switches_edit.php, pf/t/SNMP.t,
	pf/lib/pf/SNMP/Cisco/Catalyst_3750.pm, pf/t/critic.t, pf/t/pod.t: 
	Added support for Cisco Catalyst 3750

2010-03-04	Regis Balzard <rbalzard@inverse.ca>
	* pf/lib/pf/node.pm: Query optimization (avoid sub-selects)
	Massive improvement of query duration: from a couple of minutes to 
	sub-second on a 25 000 nodes setup.

2010-02-26	Olivier Bilodeau <obilodeau@inverse.ca>
	* pf/html/admin/violation/add.php, pf/html/admin/violation/edit.php:
	Fixed a regression where the violation edit page on the web admin would
	not show the violation description properly. Fixes #922;
	http://www.packetfence.org/mantis/view.php?id=922
	Regression introduced in 1.8.4. Cleaning up add.php to use a better
	mechanism to avoid future breakage.

	* pf/lib/pf/vlan.pm: Fixed validation in custom_getCorrectVlan. I was
	testing against a hashref instead of a switch object. Cleaned up the 
	sub to make the normal case obvious.
	Problem introduced in rev 53a220abaf38f45b6b7f9948dd2d365135354fab.

	* pf/lib/pf/SNMP.pm, pf/t/SNMP.t: Modified generateFakeMac() to allow
	ifIndex larger than two digits to appear in fake MAC. Fixes #921;
	http://www.packetfence.org/mantis/view.php?id=921

	* pf/lib/pf/locationlog.pm, pf/lib/pf/node.pm, 
	pf/lib/pf/pfcmd/report.pm: locationlog and node views are now returning
	the human translated connection_type instead of straight from database
	Also took the opportunity to turn report.pm into a real module.

	* pf/html/admin/common.php, pf/lib/pf/config.pm: Changed the long name
	of the SNMP-based connection type.

	* pf/addons/high-availability/pf-diff, 
	pf/addons/high-availability/rdiff: New sync tools that I've been using
	to compare installations

2010-02-25	Olivier Bilodeau <obilodeau@inverse.ca>
	On the road towards radius and traps unification.
	- Major overhaul of the way we think about nodes: two new fields 
	connection_type and voip
	- Updated all affected components
	
2010-02-15	Olivier Bilodeau <obilodeau@inverse.ca>
	* pf/sbin/pfsetvlan: Cleaning up direct MySQL leftovers
	Removing DBI and pf::db deps
	Removed all manual mysql connections

	* pf/lib/pf/action.pm: Minor refactoring: Extracted action autoreg into
	it's own sub.

2010-02-12	Olivier Bilodeau <obilodeau@inverse.ca>
	* pf/lib/pf/action.pm, pf/lib/pf/node.pm, pf/lib/pf/vlan.pm, 
	pf/sbin/pfsetvlan, pf/t/vlan.t: Refactoring
	Merged the different auto-registration mechanisms into node.pm and 
	vlan.pm out of pfsetvlan.
	Removed duplicated code and raw SQL from pfsetvlan. 
	Massive POD doc and refactoring of vlan.pm.
	Updated associated copyrights.

	* pf/bin/pfcmd: Report an error to STDERR if the grammar doesn't
	successfully parse the given command. We also include a line # in the
	output so that it will be shown in the Web admin. Fixes #847;
	http://www.packetfence.org/mantis/view.php?id=847

2010-02-11	Olivier Bilodeau <obilodeau@inverse.ca>
	* pf/lib/pf/vlan.pm, pf/sbin/pfsetvlan: Avoided duplicated code, 
	renamed vlan.pm's custom_getNodeInfo to getNodeUpdatedInfo and modified
	it.

	* pf/lib/pf/pfcmd/pfcmd.pm: Allow ! in value field when quoted. Fixes
	#911;
	http://www.packetfence.org/mantis/view.php?id=911

2010-02-10	Olivier Bilodeau <obilodeau@inverse.ca>
	* pf/conf/templates/httpd.conf.apache22,
	pf/conf/templates/httpd.conf.pre_apache22: Fixed an apache rewrite rule

	* pf/lib/pf/vlan.pm: Added validation to custom_getCorrectVlan.
	If the switch object is not correct, return the default VLAN and log a 
	warning.

2010-02-09	Olivier Bilodeau <obilodeau@inverse.ca>
	* pf/addons/recovery.pl, pf/bin/pfcmd, pf/lib/pf/vlan.pm, 
	pf/sbin/pfsetvlan, pf/UPGRADE: Avoid loading the entire SwitchFactory 
	at several spots in vlan.pm by passing the switch object around instead 
	of the switch's IP. Improves performance. Fixes #910;
	http://www.packetfence.org/mantis/view.php?id=910

	* pf/lib/pf/SNMP.pm, pf/sbin/pfsetvlan: When a 'UP' trap is received
	PacketFence will try to get the MAC address 30 times or for 2 minutes 
	whichever condition is first met. Fixes #903;
	http://www.packetfence.org/mantis/view.php?id=903
	
	This prevent the following condition: telnet timeouts take three 
	minutes for the thread to recover so 30 times 3 minutes would hang a 
	thread (and the switch) for 90 minutes. Now since it's longer than the 2
	minutes limit, it only hang it for 3 minutes.

	* pf/lib/pf/web.pm: In web_node_record_user_agent call node_modify() 
	directly instead of pfcmd node edit. It's more performant (avoids 
	spawning a shell) and it'll avoid trying to adjust vlan. Fixes #908;
	http://www.packetfence.org/mantis/view.php?id=908

	* pf/sbin/pfsetvlan: Created an ALRM signal handler that report an
	error and does nothing else. This is a workaround to prevent pfsetvlan
	to crash when a Net::Telnet or a Net::Appliance::Session call times out,
	sending a SIGALRM. Fixes #907;
	http://www.packetfence.org/mantis/view.php?id=907 

	Upstream bug: https://rt.cpan.org/Public/Bug/Display.html?id=54415

	Local bug to track upstream: 
	http://www.packetfence.org/mantis/view.php?id=902

	* pf/lib/pf/SNMP/Cisco.pm: Added a noSuchObject test to 
	isLearntTrapsEnabled

2010-02-03	Olivier Bilodeau <obilodeau@inverse.ca>
	* pf/lib/pf/SNMP/Cisco/Controller_4400_4_2_130.pm,
	pf/lib/pf/SNMP/Cisco/WLC_2106.pm, pf/lib/pf/SNMP/Cisco/WiSM.pm:
	Documented problematic behavior on the WLC's and WiSM's with DHCP
	Proxying activated.

2010-02-02	Olivier Bilodeau <obilodeau@inverse.ca>
	* pf/html/admin/configuration/interfaces_add.php, 
	pf/html/admin/configuration/interfaces_edit.php,
	pf/html/admin/configuration/networks_add.php,
	pf/html/admin/configuration/networks_edit.php,
	pf/html/admin/configuration/switches_add.php, 
	pf/html/admin/configuration/switches_edit.php,
	pf/html/admin/configuration/violation_add.php, 
	pf/html/admin/configuration/violation_edit.php, 
	pf/html/admin/node/edit.php, pf/html/admin/person/edit.php, 
	pf/html/admin/scan/edit.php, pf/html/admin/violation/edit.php: Errors
	are now shown in Web admin's popups instead of automatically closing 
	the popups without checking return status. Fixes #899;
	http://www.packetfence.org/mantis/view.php?id=899

2010-02-01	Olivier Bilodeau <obilodeau@inverse.ca>
	* pf/addons/database-backup-and-maintenance.sh: Added a once-a-month
	archiving of locationlog_history entries older than a year.

2010-01-29	Olivier Bilodeau <obilodeau@inverse.ca>
	* pf/docs/PacketFence_Administration_Guide.odt: Added documentation
	on how to configure the ISR 1800 with PacketFence and added it to
	the supported switches section

	* pf/NEWS, pf/README_SWITCHES, 
	pf/html/admin/configuration/switches_add.php,
	pf/html/admin/configuration/switches_edit.php, pf/t/SNMP.t,
	pf/t/critic.t, pf/t/pod.t: Cisco ISR 1800 officially supported

	* pf/lib/pf/SNMP/Cisco/Controller_4400_4_2_130.pm,
	pf/lib/pf/SNMP/Cisco/WLC_2106.pm, pf/lib/pf/SNMP/Cisco/WiSM.pm: 
	Documented an issue with Windows 7 and certain IOSes

2010-01-28	Olivier Bilodeau <obilodeau@inverse.ca>
	* pf/t/podCoverage.t: Forcing 100% POD coverage for SNMP.pm since it's
	the base switch module contract and we often don't know what's expected
	when we re-implement subs

	* pf/lib/pf/SNMP/Cisco/ISR_1800.pm: getVlan was returning true or false
	instead of requested VLAN, now fixed

	* pf/lib/pf/SNMP/Cisco/ISR_1800.pm: More work to support ISR1800 series
	- Implemented getMacBridgePortHash and it relies on CLI :(
	- Implemented _getAllIfIndexForThisVlan (used by getMacBridgePortHash)
	- Added mandatory POD sections

2010-01-27	Olivier Bilodeau <obilodeau@inverse.ca>
	* pf/lib/pf/SNMP/Cisco/ISR_1800.pm: Implemented isDefinedVlan and
	getVlan for the ISR 1800

	* pf/lib/pf/SNMP/Cisco.pm: Added POD doc

2010-01-26	Olivier Bilodeau <obilodeau@inverse.ca>
	* pf/docs/PacketFence_Installation_Guide.odt: Default web admin
	account is not admin / qwerty anymore, it is defined by user when
	running installer.pl. Corrected that mistake in the install guide.

2010-01-22	Olivier Bilodeau <obilodeau@inverse.ca>
	* pf/bin/pfcmd: Validate for successful write to conf/switches.conf 
	when adding, deleting and editing a switch. Fixes #898;
	http://www.packetfence.org/mantis/view.php?id=898
	Pushed in a little print to logdie conversion at another spot too.
	Hard-coded line numbers are to get the web admin to display the error.

	* pf/bin/pfcmd: New grammar tracing flag in pfcmd (disabled by
	default)

2010-01-21	Olivier Bilodeau <obilodeau@inverse.ca>
	* pf/conf/dhcp_fingerprints.conf: Added a projectors class and an
	Epson projector fingerprint to the DHCP fingerprint database.
	Contributed by Roelof Hoekstra.

2010-01-19	Olivier Bilodeau <obilodeau@inverse.ca>
	* Renamed pf/lib/pf/SNMP/Cisco/Controller_4400_4_2_130.pm to 
	pf/lib/pf/SNMP/Cisco/WLC_4400.pm, modified pf/UPGRADE, 
	pf/docs/PacketFence_Administration_Guide.odt,
	pf/html/admin/configuration/switches_add.php,
	pf/html/admin/configuration/switches_edit.php, 
	pf/lib/pf/SNMP/Cisco/WLC_4400.pm, pf/lib/pf/SNMP/Cisco/WiSM.pm,
	pf/packetfence.spec, pf/t/SNMP.t, pf/t/critic.t, pf/t/pod.t: Renamed
	wireless module for Cisco Wireless Controller 4400 to WLC_4400
	Updated all associated entries accordingly.

	* pf/lib/pf/SNMP/Cisco/Controller_4400_4_2_130.pm: Added more verbose
	logging and a TODO task

	* pf/bin/pfcmd: Clarified an error message about missing config
	element.
	Now reminding users to change conf/documentation.conf if they
	added new stuff in pf.conf.

	* Adding pf/lib/pf/SNMP/Cisco/WiSM.pm, modified pf/README_SWITCHES, 
	pf/docs/PacketFence_Administration_Guide.odt,
	pf/html/admin/configuration/switches_add.php, 
	pf/html/admin/configuration/switches_edit.php, pf/t/SNMP.t,
	pf/t/critic.t, pf/t/pod.t: Added module for Cisco Wireless Services
	Module (WiSM) and all required references for new hardware support
	Internally module is referring to Cisco Controller 4200's
	implementation.

	* pf/conf/templates/httpd.conf.pre_apache22, 
	pf/conf/templates/httpd.conf.apache22: Blocking Microsoft NCSI user
	agent from reaching captive portal.
	Windows Vista and 7 use the NCSI in background to detect connectivity,
	there is no need to waste resources capturing these web requests.
	http://technet.microsoft.com/en-us/library/cc766017(WS.10).aspx.
	Fixes #892;
	http://www.packetfence.org/mantis/view.php?id=892

2010-01-18	Olivier Bilodeau <obilodeau@inverse.ca>
	* pf/lib/pf/lookup/node.pm: Added correct VLAN information to node
	lookup. Fixes #893;
	http://www.packetfence.org/mantis/view.php?id=893

2010-01-15	Olivier Bilodeau <obilodeau@inverse.ca>
	* pf/lib/lookup/person.pm: Improved custom example

	* pf/html/admin/login.php: Added a new way to do admin authentication:
	verify user locally but verify password on AD server. Commented out by
	default but could be enabled
	Also added a TODO task

	* Added
	pf/addons/high-availability/heartbeat-2.x-drbd-8.3-support-fix.patch:
	Patch required for heartbeat 2.x and drbd 8.3 compatibility. Took from
	http://hg.linux-ha.org/dev/rev/6467be4d4cb7

	* pf/lib/pf/pfcmd.pm: Now accepting @ in a person's pid

	* pf/lib/pf/person.pm: Removed debugging code that was left out by
	mistake it would seem

2010-01-05	Olivier Bilodeau <obilodeau@inverse.ca>
	* pf/NEWS, pf/UPGRADE, pf/packetfence.spec, pf/conf/pf-release,
	pf/t/pfcmd.t, pf/docs/PacketFence_Administration_Guide.odt,
	pf/docs/PacketFence_Developers_Guide.odt,
	pf/docs/PacketFence_Installation_Guide.odt,
	pf/docs/PacketFenceZEN_Installation_Guide.odt: 
	Version bump to 1.8.7
	Copyright bump to 2010 in documentation

2009-12-28	Olivier Bilodeau <obilodeau@inverse.ca>
	* pf/html/user/content/templates/register_1.html: Fixed missing
	closing html tags

2009-12-24	Olivier Bilodeau <obilodeau@inverse.ca>
	* pf/lib/pf/radius.pm, pf/lib/radius/custom.pm: Layed the foundation
	for our new integrated way of assigning VLANs through SOAP calls.

2009-12-23	Olivier Bilodeau <obilodeau@inverse.ca>
	* renamed pf/addons/802.1X/rlm_perl_packetfence.pl to 
	pf/addons/802.1X/rlm_perl_packetfence_sql.pl, added 
	pf/addons/802.1X/rlm_perl_packetfence_soap.pl, modified 
	pf/cgi-bin/pdp.cgi, pf/addons/802.1X/README: Added full SOAP client for
	freeradius (rlm_perl_packetfence_soap.pl) and server side placeholder 
	sub.

2009-12-22	Olivier Bilodeau <obilodeau@inverse.ca>
	* pf/addons/pfdetect_remote/sbin/pfdetect_remote, pf/cgi-bin/pdp.cgi:
	Changed SOAP URI identifier to http://www.packetfence.org/PFAPI

	* renamed pf/t/SNMP.t to pf/t/hardware-snmp-objects.t, modified 
	t/SNMP.t: Added tests specific to lib/SNMP.pm (renamed other tests)

	* pf/bin/pfcmd, pf/conf/switches.conf, pf/conf/ui.conf, 
	pf/conf/violations.conf, pf/html/admin/configuration/switches.php, 
	pf/lib/pf/SNMP.pm, pf/lib/pf/pfcmd/pfcmd.pm, pf/lib/pf/SwitchFactory.pm:
	added fields guestVlan customVlan1 customVlan2 customVlan3 customVlan4 
	customVlan5 as valid vlan definitions in switches.conf

	* pf/bin/pfcmd_vlan:
	- realigned spacing of pod2usage (was broken by tabs)
	- updated copyright, authors
	- new parameter -vlanName
	- using setVlanByName instead of newly deprecated setIsolationVlan and
	  setNormalVlan

	* pf/lib/pf/SNMP.pm: 
	- new sub setVlanByName, sets switch/ifIndex a vlan according to what's
	  defined in switches.conf
	- new sub placeholder for the future: setVlanWithName
	- deprecated setIsolationVlan, setRegistrationVlan, setNormalVlan
	- setVlanAllPort now sets vlan according to # or name based on what the
	  value of vlan is

	* pf/html/admin/login.php: Fixed "username" Cross-Site Scripting
	Vulnerability as reported by Secunia advisory 37844 available at:
	http://secunia.com/advisories/37844/. Fixes #884;
	http://www.packetfence.org/mantis/view.php?id=884

2009-12-18	Olivier Bilodeau <obilodeau@inverse.ca>
	* pf/t/vlan.t, pf/t/data/switches.conf: New vlan.t testsuite that tests
	lib/pf/vlan.pm. Some pretty interesting learning made there, definitely
	more to come on the test front.

	* pf/lib/vlan.pm: Removed several warnings discovered while building a
	vlan test

2009-12-17	Olivier Bilodeau <obilodeau@inverse.ca>
	* pf/conf/templates/httpd.conf.apache22, 
	pf/conf/templates/httpd.conf.pre_apache22: pdp.cgi uses mod_perl 
	instead of being a simple cgi. Big performance gain (6x in my tests)

	* pf/packetfence.spec: mod_perl as a packetfence dependency

	* pf/packetfence.spec: Added perl-LWP-UserAgent-Determined as a 
	dependency of remote-snort-sensor. Fixes #882;
	http://www.packetfence.org/mantis/view.php?id=882

	* pf/packetfence.spec: Added perl-SOAP-Lite as a dependency of 
	remote-snort-sensor. Fixes #881;
	http://www.packetfence.org/mantis/view.php?id=881

2009-12-15	Olivier Bilodeau <obilodeau@inverse.ca>
	* pf/lib/pf/vlan.pm: We no longer act on wireless deauthentication
	traps. Fixes #880;
	http://www.packetfence.org/mantis/view.php?id=880

	* pf/bin/pfcmd: Changed warning message when unable to call flip
	because of missing open locationlog entry. Now more emphasis on the
	fact that it cannot change a VLAN because of that.

	* pf/conf/templates/httpd.conf.pre_apache22,
	pf/conf/templates/httpd.conf.apache22: Windows Proxy autoconfiguration 
	gets a forbidden on captive portal (reduce load)

2009-12-10	Olivier Bilodeau <obilodeau@inverse.ca>
	* pf/lib/pf/web.pm: We no longer bindly accept someone who is 
	authenticated based on session information. In effect, this prevents
	users from re-registering without entering username / password again.
	Fixes #761;
	http://www.packetfence.org/mantis/view.php?id=761

2009-12-08	Olivier Bilodeau <obilodeau@inverse.ca>
	* pf/lib/pf/SNMP/Aruba.pm: 802.1x deauthentication support and
	deauthenticateMac() appropriately call right deauth based on the
	user's authentication. Fixes #873;
	http://www.packetfence.org/mantis/view.php?id=873

	* pf/lib/pf/SNMP/Aruba.pm: Improving Aruba code
	Doesn't rely on an open iplog entry to work
	Extracted generic code in util.pm
	Paved the way for 802.1x deauth support
	Improved POD doc
	Doesn't rely on an open iplog entry to work: Fixes #871;
	http://www.packetfence.org/mantis/view.php?id=871

	* pf/lib/pf/util.pm: Two new util subroutines: mac2oid and oid2mac

2009-12-04	Olivier Bilodeau <obilodeau@inverse.ca>
	* pf/docs/PacketFenceZEN_Installation_Guide.odt: Updated ZEN guide for
	upcomming PacketFence ZEN release 1.8.6

	* pf/packetfence.spec: Updated RPM spec with link to correct database
	schema. Rebuilt packages: 1.8.6-2

2009-12-03	Regis Balzard <rbalzard@inverse.ca>
	* pf/html/admin/login.php: Added optional LDAP params for admin login

2009-12-01	Olivier Bilodeau <obilodeau@inverse.ca>
	* pf/ChangeLog, pf/NEWS, pf/conf/pf-release, pf/installer.pl, 
	pf/packetfence.spec, pf/t/pfcmd.t, 
	pf/docs/PacketFence_Administration_Guide.odt,
	pf/docs/PacketFence_Developers_Guide.odt,
	pf/docs/PacketFence_Installation_Guide.odt: Bump to version 1.8.6

	* pf/bin/pfcmd, pf/conf/documentation.conf, pf/conf/pf.conf.defaults,
	pf/lib/pf/node.pm: Expire mode deadline now works in vlan isolation
	mode. Fixes #865;
	http://www.packetfence.org/mantis/view.php?id=865

	* pf/addons/migrate-to-locationlog_history.sh: New script to help with
	smoothly migrating entries in locationlog to locationlog_history.

2009-11-30	Olivier Bilodeau <obilodeau@inverse.ca>
	* pf/db/pfschema.mysql.186, pf/installer.pl, pf/t/pfcmd.t, NEWS, 
	pf/UPGRADE: All database tables are now of InnoDB format. Fixes #747;
	http://www.packetfence.org/mantis/view.php?id=747

	* added pf/db/pfschema.mysql.186 and pf/db/upgrade-1.8.4-1.8.6.sql,
	pf/NEWS, pf/UPGRADE, pf/addons/database-backup-and-maintenance.sh
	pf/installer.pl, pf/t/pfcmd.t: Now providing a locationlog_history
	table by default and locationlog rotation after 15 days (instead of 2).
	Simplifies deployment (no need to create table by hand anymore)
	Added new schema and schema upgrade script and instructions
	Updated installer and tests
	Fixes #800;
	http://www.packetfence.org/mantis/view.php?id=800

	* pf/cgi-bin/pdp.cgi: Fixed invalid string concatenation. Fixes #862;
	http://www.packetfence.org/mantis/view.php?id=862

2009-11-27	Olivier Bilodeau <obilodeau@inverse.ca>
	* pf/docs/PacketFence_Developers_Guide.odt: fixed a typo

	* pf/lib/pf/util.pm: Disabled unnecessary caching in vlan isolation
	mode. Prevents out of memory crashes in pfmon on large networks. Fixes 
	#861;
	http://www.packetfence.org/mantis/view.php?id=861

	* pf/lib/node.pm: Added POD doc

	* pf/packetfence.spec: Removed the commented out %define macro for
	our versionning. It seems that macro in comments are also interpreted. 

2009-11-20	Olivier Bilodeau <obilodeau@inverse.ca>
	* pf/UPGRADE, pf/packetfence.spec: Changed some default behavior for 
	overwriting config files (for the better)
	RPM spec version bump to snapshot 20091120

2009-11-19	Olivier Bilodeau <obilodeau@inverse.ca>
	* pf/lib/pf/node.pm, pf/lib/pf/trigger.pm, pf/lib/pf/util.pm,
	pf/lib/pf/violation.pm: Fixed POD doc so that test passes

	* pf/t/binaries.t: Fixed test case: we removed pfcmd_ap.pl

	* pf/t/log.conf, pf/t/pfcmd.t, pf/t/services.t: Tests are now using
	their own target logfile: logs/packetfence-tests.log

	* pf/t/all.t, pf/t/services.t: Added tests to check if snort starts 
	successfully and if pfdetect can bind to it

	* Copied pf/conf/templates/snort.conf to 
	pf/conf/templates/snort.conf.pre_snort-2.8
	Modified pf/conf/templates/snort.conf, pf/lib/pf/services.pm: snort
	fixes
	Removed -o flag to snort startup string (deprecated in snort)
	Updated default snort.conf
	Fixes #581, #846, #849;
	http://www.packetfence.org/mantis/view.php?id=581
	http://www.packetfence.org/mantis/view.php?id=846
	http://www.packetfence.org/mantis/view.php?id=849

2009-11-18	Olivier Bilodeau <obilodeau@inverse.ca>
	* pf/bin/pfcmd_vlan, pf/lib/pf/SNMP/Cisco.pm, pf/lib/pf/violation.pm,
	pf/sbin/pfdhcplistener: New TODO and FIXME tasks

2009-11-17	Olivier Bilodeau <obilodeau@inverse.ca>
	* pf/docs/PacketFence_Installation_Guide.odt: Added repositories in
	OS requirements section of the install guide:
	- CentOS need extras which is enabled by default
	- RedHat needs EPEL (extra packages for enterprise linux) which is 
	disabled by default

	* pf/bin/pfcmd, pf/conf/ui.conf
	pf/html/admin/configuration/switches.php, pf/lib/pf/pfcmd/pfcmd.pm:
	Fixed SNMPv3 configuration from pfcmd and Web admin interface
	The SNMPUserNameTrap parameter was not exposed. Thanks to
	Jean-Francois Laporte for reporting this. Fixes #853;
	http://www.packetfence.org/mantis/view.php?id=853
	
	* pf/lib/pf/node.pm: commented code

2009-11-16	Olivier Bilodeau <obilodeau@inverse.ca>
	* pf/lib/pf/SNMP/Aruba.pm: Fixed string concatenation problem.
	Also took the opportunity to removed duplicated ERROR: string appended
	at the beginning of logger calls and commented out very verbose dumper 
	debug code.

	* pf/conf/violations.conf: Added new UserAgent sample string to block
	more iPods and reindexed the BlackBerry one

2009-11-13	Olivier Bilodeau <obilodeau@inverse.ca>
	* pf/cgi-bin/redir.cgi: Validating if $cgi->user_agent is defined. 
	Fixes #850;
	http://www.packetfence.org/mantis/view.php?id=850

2009-11-11	Olivier Bilodeau <obilodeau@inverse.ca>
	* pf/lib/pf/SNMP/Cisco/Aironet.pm, 
	pf/lib/pf/SNMP/Cisco/Catalyst_2950.pm, 
	pf/lib/pf/SNMP/Cisco/Catalyst_3500XL.pm, 
	pf/lib/pf/SNMP/Cisco/WLC_2106.pm, pf/lib/pf/SNMP/Cisco.pm, 
	pf/sbin/pfsetvlan: Properly documented thread-safety problems with
	Net::Appliance::Session

2009-11-10	Regis Balzard <rbalzard@inverse.ca>
	* pf/html/admin/configuration/switches_edit.php: 
	* pf/html/admin/configuration/switches_add.php: Fixed issues with SSH
	for CLI transport. Should be set to 'SSH' rather than 'ssh'

	* pf/sbin/pfsetvlan: Fixed issues with desAssociate trap for Wireless.
	Threads don't support SSH CLI transport mode. So we fork a call to 
	'pfcmd_vlan -deauthenticate ...'

2009-11-09	Olivier Bilodeau <obilodeau@inverse.ca>
	* pf/addons/802.1X/rlm_perl_packetfence.pl: Rewrite of our freeradius
	802.1x perl module. Resolving problems with guests (visitors) and 
	registered users in secure SSID. Fixes 839, 841;
	Also, VISITOR is now called GUEST and improved documentation while I 
	was at it.
	http://www.packetfence.org/mantis/view.php?id=839
	http://www.packetfence.org/mantis/view.php?id=841

2009-11-05	Olivier Bilodeau <obilodeau@inverse.ca>
	* pf/TODO: Added a TODO list to track some tasks

2009-11-03	Olivier Bilodeau <obilodeau@inverse.ca>
	* pf/lib/pf/lookup/node.pm, pf/UPGRADE: Added more information about 
	past IP in node lookup.
	Added UPGRADE warning that scripts relying on the output of lookup node
	could break.

	* pf/html/admin/configuration/switches_add.php,
	pf/html/admin/configuration/switches_edit.php: Fixed typo in switch
	definition in the Web Admin causing problems adding or editing a Cisco
	Catalyst 2970, 3500XL and wireless Controller 4400. Fixes 836;
	http://www.packetfence.org/mantis/view.php?id=836

2009-11-02	Regis Balzard <rbalzard@inverse.ca>
	* pf/lib/pf/services.pm: Fixed missing library requirement when using
	PacketFence with routed VLANs

2009-11-02	Olivier Bilodeau <obilodeau@inverse.ca>
	* pf/html/admin/node/lookup.php, pf/lib/pf/lookup/node.pm, 
	pf/lib/pf/pfcmd/help.pm: Node lookup now gives information about IP
	and DHCP status (from iplog)
	Updated pfcmd's help
	Output in Web Admin is no longer right-aligned

	* pf/html/admin/common.php: Fixed alignment of the filter input dialog 

	* pf/lib/pf/SNMP.pm, pf/lib/pf/vlan.pm: Removed dead code, added POD
	doc, added TODO tasks

	* pf/NEWS, pf/conf/pf-release: bumped to 1.9.0dev

2009-10-30	Olivier Bilodeau <obilodeau@inverse.ca>
	* pf/packetfence.spec: Correctly pinned Parse::RecDescent dependency to
	version 1.94 which is known to work. Fixes #806;
	http://www.packetfence.org/mantis/view.php?id=806

2009-10-28	Olivier Bilodeau <obilodeau@inverse.ca>
	* pf/NEWS, pf/packetfence.spec: 1.8.5 ready

	* pf/lib/pf/services.pm: In conf/switches.conf uplink=dynamic is no
	longer case-sensitive. Fixes #831;
	http://packetfence.org/mantis/view.php?id=831

	* pf/lib/pf/violation.pm: performance: verifying if violation already 
	exists in violation_trigger. Improves performance in situation where 
	there are a lot of devices repetively generating violation (ex: blocked
	iPods) because we detect it before launching `pfcmd violation add`.
	Also decreased logging prority from WARN to INFO

	* pf/lib/pf/violation.pm: Tighter validation in violation_trigger when
	database query returns a non-empty array (which is a bigger problem yet
	to be identified)

2009-10-27	Olivier Bilodeau <obilodeau@inverse.ca>
	* pf/docs/PacketFence_Administration_Guide.odt: Decided to get rid of
	the release notes section (avoids manual data duplication)
	Added a pointer to NEWS, UPGRADE and ChangeLog in "About this guide"
	section.

	* pf/conf/pf-release: Version bump to 1.8.5

	* pf/docs/PacketFence_Administration_Guide.odt: Integrated release
	notes
	
	* pf/docs/PacketFence_Developers_Guide.odt,
	pf/docs/PacketFence_Installation_Guide.odt: Bumped release month

	* pf/installer.pl: Refer to database schema symlink instead of using a
	hardcoded version number

	* pf/installer.pl: Got rid of dead installer code

	* pf/t/SNMP.t, pf/t/critic.t, pf/t/pf.t, pf/t/pfcmd.t, pf/t/php.t,
	 pf/t/pod.t: Test file list update

2009-10-26	Olivier Bilodeau <obilodeau@inverse.ca>
	* pf/html/admin/configuration/switches_add.php, 
	pf/html/admin/configuration/switches_edit.php: Added newly supported
	switches to the Web Admin

	* pf/conf/templates/httpd.conf.apache22,
	pf/conf/templates/httpd.conf.pre_apache22: Using temporary redirects
	instead of permanent ones in the captive portal. Fixes #757;
	http://packetfence.org/mantis/view.php?id=757
	Reported by Josh Ward (he also suggested the fix) Many thanks!

	* pf/packetfence.spec: Parse::RecDescent is a build dependency AND a 
	runtime one. Hopefully fixes #806 for good;
	http://packetfence.org/mantis/view.php?id=806

	* pf/packetfence.spec, pf/installer.pl: Packaging and installer fixes
	- Parse::RecDescent is a build dependency not a runtime one. Fixes #806;
	  http://packetfence.org/mantis/view.php?id=806
	- Pulling php-pear-Log instead of php-pear. Fixes #804
	  http://packetfence.org/mantis/view.php?id=804
	- jpgraph is no longer installed by installer.pl (is a dep of the rpm)
	- php-pear-Log is no longer installed by installer
	- Lots of new TODO task for installer

	* pf/lib/pf/pfcmd/pfcmd.pm: Removed use of Log::Log4perl
	This removes a lot of unnecessary build requirements and it wasn't even
	used anywhere in this file. Fixes #826;
	http://packetfence.org/mantis/view.php?id=826

	* pf/packetfence.spec: Added dependency to enable SNMPv3 AES encryption
	support. Fixes #775; http://packetfence.org/mantis/view.php?id=775

	* pf/conf/documentation.conf, pf/conf/pf.conf.defaults: Clarified 
	Nessus Scan parameters

	* pf/docs/PacketFence_Administration_Guide.odt: Updated Nessus
	documentation

2009-10-23	Olivier Bilodeau <obilodeau@inverse.ca>
	* pf/packetfence.spec: Improvements to the RPM SPEC file
	- New complete build instructions
	- New source_release tag that allow us to do multi distro release with 
	the same source tarball
	- Updated list of files to include new stuff

	* pf/html/admin/scan/index.php, pf/html/admin/scan/scan.php: Disabled
	scans from the web admin and made the result page the default page when
	clicking on the scan tab

	* Added pf/html/user/content/templates/scan-in-progress.html.
	* Modified pf/cgi-bin/redir.cgi, pf/cgi-bin/release.cgi, 
	pf/conf/locale/en/LC_MESSAGES/packetfence.po, 
	pf/conf/locale/fr/LC_MESSAGES/packetfence.po, pf/lib/pf/scan.pm, 
	pf/lib/pf/web.pm: Nessus scan integration
	- Tracking the state of registration scans
	- New "scan in progress" page
	- redir.cgi and release.cgi will redirect to the new scan in progress
	  page if a scan is in progress
	- Not showing Nessus server's password in the logs anymore
	- Scanning page now redirect once the progress bar is over

2009-10-22	Olivier Bilodeau <obilodeau@inverse.ca>
	* pf/cgi-bin/release.cgi, pf/conf/documentation.conf, 
	pf/conf/locale/en/LC_MESSAGES/packetfence.po, 
	pf/conf/locale/fr/LC_MESSAGES/packetfence.po, pf/conf/pf.conf.defaults,
	pf/lib/pf/config.pm, pf/lib/pf/web.pm: Nessus scan integration
	- Forking in the background when calling a scan to pfcmd and redirecting
	  to a scan in progress page
	- New parameter scan.duration to control the length of the scan progress
	  bar
	- French and English translations of the new scan in progress page
	- New generate_scan_progress_page() in lib/pf/web.pm

	* pf/cgi-bin/release.cgi: Removed vid hack for Nessus scan violation

	* pf/lib/pf/trigger.pm: Removed deprecated code: trigger_scan and 
	trigger_scan_add subs

	* pf/lib/pf/scan.pm: Scan using violation_trigger mechanism now
	Also moved IP to MAC test earlier and quit if it can't resolve

	* pf/lib/pf/violation.pm: Preparing violation_trigger to handle scan 
	violations
	- new test: scan violation id not authorized in config
	- took out of the trigger id loop various one time tests (inefficient)
	- violation trigger returns 1 if at least one violation is added 0 
	  otherwise
	- bonus POD doc

	* pf/cgi-bin/pdp.cgi, pf/sbin/pfdetect: Fixed trappable ip test to add
	a violation.

2009-10-21	Olivier Bilodeau <obilodeau@inverse.ca>
	* pf/sbin/pfdetect: pfdetect now sends IP when calling violation_trigger
	since the information is already available to it anyway

	* pf/lib/pf/violation.pm: Using $bin_dir instead of hardcoded path
	to call pfcmd. Closes a TODO task.

	* pf/lib/pf/scan.pm, pf/bin/pfcmd, pf/lib/pf/trigger.pm: Refactoring
	Moved all scanning code out of pfcmd into a new scan module

	* pf/bin/pfcmd, pf/lib/pf/schedule.pm: Nessus scan integration
	Removed all references of trigger id (tid) regarding scanning

	* pf/lib/pf/pfcmd/help.pm: pfcmd schedule documentation now accurate

	* pf/bin/pfcmd, pf/cgi-bin/release.cgi, pf/html/admin/scan/scan.php:
	Nessus Scan integration
	No more special scans with tid=99999 carrying a special meaning. All
	scanning is done with command line nessus client instead of 
	Nessus::ScanLite (which lacked plugin configuration capabilities). Other
	fixes includes:
	- Removing the 1200001 violation only if one exists (fix a problem when
	  scanning from Web admin)
	- Set HOME= env before calling nessus to conf/nessus/ so the .nessusrc 
	  file is created at a location accessible from CLI and web interfaces
	- Capturing the output of the nessus call and logging it if nessus 
	  returns a non-zero exit code
	- trigger_scan is deprecated
	- Updated web admin accordingly and explicitly disabled scheduled scans

2009-10-20	Olivier Bilodeau <obilodeau@inverse.ca>
	* pf/addons/802.1X/pfcmd_ap.pl: Deleted
	* pf/addons/802.1X/rlm_perl_packetfence.pl, pf/addons/802.1X/README:
	Performance improvement in the freeradius PacketFence module
	Merged the content of pfcmd_ap.pl into rlm_perl_packetfence.pl. This 
	avoids costly forks for each radius request.
	Also took the opportunity to add validation of the db handle.

2009-10-19	Olivier Bilodeau <obilodeau@inverse.ca>
	* pf/UPGRADE, pf/NEWS: Updated NEWS and UPGRADE with all the work done
	since 1.8.4

2009-10-16	Olivier Bilodeau <obilodeau@inverse.ca>
	* pf/lib/pf/violation.pm: Improved error-handling in violation_trigger
	Reverted fix in revision 5abfb5911a05dc03e9646eb79a48653155e39278
	because it was too convoluted and replaced it with something clearer.

	* pf/conf/violations.conf: Working Nessus config sample

	* pf/bin/pfcmd: Work torwards Nessus integration
	pfcmd now handles by itself the fact that it needs to close the 
	system scan violation if the scan was successfull

	* pf/lib/pf/action.pm, pf/lib/pf/violation.pm: Slight logging changes to
	better represent what is actually going on.

	* pf/lib/pf/trigger.pm: trigger_add_scan now follows a contract: returns
	1 if a violation was added by the trigger and 0 otherwise
	a litle POD doc as a bonus

2009-10-16      Regis Balzard <rbalzard@inverse.ca>
	* pf/conf/ui.conf:
	* pf/bin/pfcmd:
	* pf/lib/pf/pfcmd/pfcmd.pm:
	* pf/lib/pf/services.pm: Added the pf_gateway field in networks.conf 
	used to store the PacketFence gateway for a routed VLAN. This is field 
	is only used with routed Registration and Isolation VLANs.
	Added code to allow PacketFence to dynamically create static routes for
	routed Registration and Isolation VLANs. We use the pf_gateway field.

2009-10-16      Regis Balzard <rbalzard@inverse.ca>
	* pf/bin/pfcmd: Added a fix to show a message when trying to delete a 
	node having open locationlog entries. Fixes #807
	http://www.packetfence.org/mantis/view.php?id=807

2009-10-15      Regis Balzard <rbalzard@inverse.ca>
	* pf/conf/authentication/local.pm: Fixed test to validate if user/pwd 
	is ok for local authentication during registration process. Fixes #779
	http://www.packetfence.org/mantis/view.php?id=779

2009-10-15      Regis Balzard <rbalzard@inverse.ca>
	* pf/lib/pf/web.om: Fixed redir.cgi crash when upgrading useragent. 
	Fixes #782
	http://www.packetfence.org/mantis/view.php?id=782

2009-10-15      Regis Balzard <rbalzard@inverse.ca>
	* pf/lib/pf/violation.pm: "violation not added, no trigger found for.."
	messages too noisy in logs so we decreased log level from INFO to 
	DEBUG. Fixes #812
	http://www.packetfence.org/mantis/view.php?id=812

2009-10-15      Regis Balzard <rbalzard@inverse.ca>
	* pf/addons/accounting.pl 
	* pf/addons/autodiscover.pl 
	* pf/addons/convertToPortSecurity.pl 
	* pf/addons/recovery.pl 
	* pf/bin/flip.pl 
	* pf/bin/pfcmd_vlan 
	* pf/lib/pf/vlan.pm 
	* pf/lib/pf/services.pm 
	* pf/test/connect_and_read.pl 
	* pf/sbin/pfsetvlan: Adding missing test after call to 
	switch->instantiate(). If it returns 0 then stop executing more code
	and log an error. Fixes #755 and #813
	http://www.packetfence.org/mantis/view.php?id=755
	http://www.packetfence.org/mantis/view.php?id=813 

2009-10-14	Olivier Bilodeau <obilodeau@inverse.ca>
	* pf/cgi-bin/redir.cgi: Logging improvement in redir.cgi
	Messages and log priority makes more sense now

2009-10-13	Olivier Bilodeau <obilodeau@inverse.ca>
	* pf/lib/pf/vlan.pm: Increased logging severity for the "Can't
	determine Uplinks for the switch" message (from info to warn).
	The problem is that at this point nothing gets done by packetfence so
	it is rather important to see this message.

	* pf/conf/violations.conf: Added a new UserAgent statement to block
	PSPs

2009-10-13      Regis Balzard <rbalzard@inverse.ca>
	* pf/packetfence.init: Added test in condrestart to check if 
	pfsetvlan.pid exists. If so, restart packetfence. Fixes #805;
	http://www.packetfence.org/mantis/view.php?id=805

2009-10-13      Regis Balzard <rbalzard@inverse.ca>
	* pf/sbin/pfsetvlan.pm: Added missing test in pfsetvlan in order to 
	avoid warning messages. Fixes #792;
	http://www.packetfence.org/mantis/view.php?id=792

2009-10-13      Regis Balzard <rbalzard@inverse.ca>
	* pf/packetfence.spec: Added new dependencies on
	- perl-LDAP (used to authenticate users trough LDAP during registration)
	- php-ldap (used to authenticate users connecting to the Web interface 
	through LDAP)
	- perl-IPC-Cmd (used to generate static routes for registration and 
	isolation routed VLANs)
	- perl-SOAP-Lite (used when receiving alerts from Snort)
	Fixes #798;
	http://www.packetfence.org/mantis/view.php?id=798
	- seting the perl-parse-RecDescent version to 1.94 in order to avoid 
	issues with the newer versions that causes the pfcmd_pregrammar.pm 
	generation to fail. Fixes #806;
	http://www.packetfence.org/mantis/view.php?id=806

2009-10-13	Regis Balzard <rbalzard@inverse.ca>
	* pf/addons/pfcmd_ap.pl: In order to avoid unnecessary WIFI entries in
	locationlog (since authentication->reauthentication occurs very often), 
	we don't add new entries anymore if there is already one.i Fixes #788
	http://www.packetfence.org/mantis/view.php?id=788

2009-10-13	Olivier Bilodeau <obilodeau@inverse.ca>
	* pf/docs/PacketFence_Administration_Guide.odt: Updated configuration 
	parameter reference with documentation.conf's changes for 
	trapping.whitelist.

2009-10-09	Olivier Bilodeau <obilodeau@inverse.ca>
	* pf/conf/violations.conf: Added device banning templates for iPod 
	touch, iPhone, BlackBerries, PlayStation 3, PSP and Slingbox. 

	* pf/conf/dhcp_fingerprints.conf: PlayStation 3 also detects
	PlayStation Portable (PSP)

2009-10-09      Regis Balzard <rbalzard@inverse.ca>
	* pf/lib/pf/vlan.pm: Removed isClientAlive() since we remove the Hub 
	violation that creates too many false positives. 
	* pf/sbin/pfsetvlan: Removed calls to isClientAlive().
	* pf/conf/violations.conf: Removed Hub violation definition.
	* pf/html/user/content/violations/hub.php: Removed this file.
	* pf/lib/pf/SNMP/Cisco.pm: Removed the parsing of c2900AddressViolation
	traps which only purpose what to generate Hub violations.

2009-10-09	Olivier Bilodeau <obilodeau@inverse.ca>
	* pf/lib/pf/web.pm: Changed priority of unknown User-Agent log message
	Was WARN is now INFO which is less scary and makes a lot more sense. 

	* pf/conf/documentation.conf, pf/conf/pf.conf.defaults: Documentation
	for the whitelist parameter is now more accurate.
	
	* pf/cgi-bin/pdp.cgi, pf/lib/pf/violation.pm, pf/sbin/pfdetect,
	pf/sbin/pfdhcplistener: The validation that the violation is applicable
	is now done in violation_trigger removing duplicate code. Fixes #801;
	http://www.packetfence.org/mantis/view.php?id=801

2009-10-08	Olivier Bilodeau <obilodeau@inverse.ca>
	* pf/lib/pf/rawip.pm, pf/lib/pf/util.pm, pf/sbin/pfmon: Testing for 
	whitelisted_mac is no longer called inside trappable_mac sub.
	Modified callers so they do the test themselves.
	Whitelisting validation was called two times because of that.

	* pf/lib/pf/util.pm: Removed commented code

2009-10-06	Olivier Bilodeau <obilodeau@inverse.ca>
	* pf/lib/pf/SNMP/Enterasys/D2.pm, pf/README_SWITCHES: Added support for
	Enterasys Standalone D2 Switch
	It works in linkUp/linkDown mode and port-security (called maclock on
	Enterasys hardware). Talks to the switch using SNMP.

	* pf/README_SWITCHES, pf/docs/PacketFence_Administration_Guide.odt: 
	Added instructions to setup the D2
	Updated supported switches list

2009-10-05	Olivier Bilodeau <obilodeau@inverse.ca>
	* UPGRADING: Added notes about the last two uplink fixes since someone
	could rely on the bug's behaviour without his knowledge.

	* pf/lib/pf/SNMP/Accton.pm, pf/lib/pf/SNMP/Cisco.pm, 
	pf/lib/pf/SNMP/Linksys.pm, pf/lib/pf/SNMP/Nortel.pm, pf/lib/pf/SNMP.pm:
	switches.conf's uplink=dynamic is now case-insensitive. Fixes #809;
	http://www.packetfence.org/mantis/view.php?id=809

	* pf/lib/pf/SNMP/Accton.pm, pf/lib/pf/SNMP/Cisco.pm, 
	pf/lib/pf/SNMP/Linksys.pm, pf/lib/pf/SNMP/Nortel.pm, pf/lib/pf/SNMP.pm:
	Various getUpLinks() subs didn't respect the "return -1 on failure" 
	contract. Fixes #795;
	http://www.packetfence.org/mantis/view.php?id=795

	* pf/conf/templates/httpd.conf.apache22,
	pf/conf/templates/httpd.conf.pre_apache22: Fixed the omission of a banned
	UserAgent from the https portion of the httpd config. Thanks Regis for
	pointing that out!

2009-10-02	Olivier Bilodeau <obilodeau@inverse.ca>
	* Added pf/addons/high-availability/dhcpd-3.0.5-init-script-lsb-fix.patch:
	Little patch to fix LSB compliance of dhcpd's init script. 
	Non-compliant init scripts generate scary error messages in Heartbeat. 

	* pf/conf/log.conf: Logging priority now shown in log files. Fixes
	#771;
	http://www.packetfence.org/mantis/view.php?id=771

	* pf/lib/pf/SNMP/Enterasys/SecureStack_C3.pm, pf/README_SWITCHES: Added
	support for Enterasys SecureStack C3 Switch
	It works in linkUp/linkDown mode and port-security (called maclock on
	Enterasys hardware). Talks to the switch using SNMP.
	
	* pf/docs/PacketFence_Administration_Guide.odt: Added instructions to
	setup the SecureStack C3
	Updated supported switches list
	Added comments about cleanup to do
	Minor formatting / whitespace cleanup

2009-09-28	Olivier Bilodeau <obilodeau@inverse.ca>
	* pf/lib/pf/SNMP/Enterasys/Matrix_N3.pm, pf/README_SWITCHES,
	pf/docs/PacketFence_Administration_Guide.odt: Added support for
	Enterasys Matrix N3 Switch (Chassis)
	It works in linkUp/linkDown mode and port-security (called maclock on
	Enterasys hardware). Talks to the switch using SNMP.
	Documentation on how to configure was added to the admin guide.

	* pf/lib/pf/SNMP/Enterasys.pm: Fix for maclock support (Enterasys' port
	security): Trap string had a typo in parseTrap()

	* pf/bin/pfcmd: Fixed a typo in a comment

2009-09-24	Olivier Bilodeau <obilodeau@inverse.ca>
	* pf/docs/PacketFence_Administration_Guide.odt: Clarification of the
	vlan parameter in violations.conf

2009-09-22	Olivier Bilodeau <obilodeau@inverse.ca>
	* pf/lib/pf/SNMP/HP.pm: Removed unused code

2009-09-18	Olivier Bilodeau <obilodeau@inverse.ca>
	* pf/docs/PacketFence_Administration_Guide.odt: New switch config
	Added configuration information for SMC TigerStack 6224M. Thanks to
	Chinasee B. <chinasee.b@psu.ac.th> who provided his config.

	* pf/lib/pf/violation.pm: Crash fix
	If we attempted to trigger a violation but no trigger for the violation
	existed, we still tried to move on and add the violation which caused
	the use of a 0 in an hash reference thus a crash.

	* pf/lib/pf/vlan.pm: Fix a crash that happens if violation classes are
	corrupted and a vlan change is required (like when a violation is
	created)

2009-09-16	Olivier Bilodeau <obilodeau@inverse.ca>
	* pf/docs/PacketFenceZEN_Installation_Guide.odt: Documentation update
	- updated commercial support section
	- version bump
	- ToC now linked internally
	- fixed a few typos

	* pf/docs/PacketFence_Developers_Guide.odt: Documentation update
	- updated custom_getCorrectVlan sub according to new 1.8.5 behavior
	- updated commercial support section
	- version bump
	- ToC now linked internally
	- fixed three typos

	* pf/docs/PacketFence_Administration_Guide.odt: Documentation update
	- updated supported switch list
	- added how to configure 3Com NJ220
	- added how to configure Amer SS2R24i
	- added how to configure Extreme Networks switches
	- integrated all the switches that we support in config section
	- added a MySQL performance optimization tip 
	- updated commercial support section
	- fixed several typos
	- removed whitespace
	- version bump
	- ToC now linked internally

2009-09-15	Olivier Bilodeau <obilodeau@inverse.ca>
	* Renamed pf/addons/high-availability/named-init-script-lsb-fix.patch
	to pf/addons/high-availability/named-9.2-init-script-lsb-fix.patch:
	bind 9.2 exposed wrong behavior but bind 9.3 is fine and patch doesn't
	apply anyway

2009-09-14	Olivier Bilodeau <obilodeau@inverse.ca>
	* pf/addons/high-availability/mysqld-init-script-lsb-fix.patch, 
	pf/addons/high-availability/named-init-script-lsb-fix.patch: LSB 
	compliance patches for MySQL and Bind

	* pf/addons/database-backup-and-maintenance.sh: Added basic database
	maintenance and backup script

	* pf/addons/logrotate: Added a basic logrotate sample script for 
	packetfence

2009-09-11	Olivier Bilodeau <obilodeau@inverse.ca>
	* pf/conf/templates/httpd.conf.apache22 and 
	pf/conf/templates/httpd.conf.pre_apache22: Block misbehaving User Agents
	Block at the apache level some User Agents that we don't care about
	such as Windows Update, etc. We give them a 403 error (forbidden).
	Fixes bug #790;
	http://www.packetfence.org/mantis/view.php?id=790

	* pf/lib/pf/SNMP/Linksys.pm: Deactivated port security on Linksys
	Known to be broken and the telnet code was sending SIGALRM and crashing
	pfsetvlan.
	Also added some trace level logging statements. Fixes bug #797;
	http://www.packetfence.org/mantis/view.php?id=797

	* pf/sbin/pfsetvlan: pfsetvlan stops on SIGALRM signal
	Die is properly sent to log4perl. No more misterious stops without any
	error. Alarm signals are known to be buggy with threaded perl. Fixes 
	bug #796;
	http://www.packetfence.org/mantis/view.php?id=796

2009-08-25	Olivier Bilodeau <obilodeau@inverse.ca>
	* pf/docs/PacketFence_Installation_Guide.odt: Install Guide updated
	Details
	- version bump
	- yum update before rpmforge install
	- removed priorities requirement (not sure about this one)
	- updated installation procedure to reflect new yum repo
	- re-generated ToC so that updating the table works with OpenOffice 3.1
	- added index links to the ToC elements, it now creates a linkified PDF
	- switch setup now points to the Admin Guide for more switch config
	samples and supported devices list
	- re-org: switches definition before custom trap handling functions 
	since pf's new behavior is based on switch definition rather than 
	per-node
	- explained new correctVlan behavior
	- modifed switches definition to outline the fact that vlan number can
	be overloaded in a specific switch from the default
	- some minor prettification
	- mentionned new support packages and added meat in commecial support 
	section


2009-08-19	Ludovic Marcotte <lmarcotte@inverse.ca>

	* Renamed CHANGES to NEWS and updated the spec
	file to reflect this change
	* packetfence.spec and
	pf/docs/MIB/Inverse-PacketFence-Notification.mib
	Modified to use support@inverse.ca as the contact information<|MERGE_RESOLUTION|>--- conflicted
+++ resolved
@@ -1,25 +1,23 @@
 2010-05-04	Olivier Bilodeau <obilodeau@inverse.ca>
-<<<<<<< HEAD
+	* pf/html/admin/configuration/switches_add.php, 
+	pf/html/admin/configuration/switches_edit.php: VoIPEnabled parameter
+	is now a Yes/No dropdown instead of an input text. Fixes #952;
+	Also took the opportunity to turn the whole thing into a switch/case
+	http://www.packetfence.org/mantis/view.php?id=952
+
+	* pf/bin/pfcmd: Not saying 'Command not understood' anymore if no 
+	command was passed to pfcmd. Fixes #972;
+	http://www.packetfence.org/mantis/view.php?id=972
+
+	* pf/TODO: dropping TODO in favor of tracking everything in our
+	public bugtracker
+
 	* pf/db/pfschema.mysql.188dev, pf/db/upgrade-1.8.6-1.8.8dev.sql,
 	pf/db/upgrade-1.9.0-1.10.0.sql, pf/db/pf-schema-1.10.0.sql:
 	Databases changes from the feature.rlm-soap branch were on top of 
 	1.8.7, since then other changes went in for 1.9.0. I rebased the 
 	database changes for feature.rlm-soap on top of 1.9.0. For now,
 	targeted at a 1.10.0 release later this year.
-=======
-	* pf/html/admin/configuration/switches_add.php, 
-	pf/html/admin/configuration/switches_edit.php: VoIPEnabled parameter
-	is now a Yes/No dropdown instead of an input text. Fixes #952;
-	Also took the opportunity to turn the whole thing into a switch/case
-	http://www.packetfence.org/mantis/view.php?id=952
-
-	* pf/bin/pfcmd: Not saying 'Command not understood' anymore if no 
-	command was passed to pfcmd. Fixes #972;
-	http://www.packetfence.org/mantis/view.php?id=972
-
-	* pf/TODO: dropping TODO in favor of tracking everything in our
-	public bugtracker
->>>>>>> 91f7fe82
 
 	* pf/installer.pl, pf/t/pfcmd.t: New 1.9.0 database hashes
 
