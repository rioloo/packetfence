#!/bin/bash

PATH="/usr/local/go/bin:$PATH"

MODE="$1"
PFSRC="$2"
BINDST="$3"
DEBPATH="$4"

function usage {
  echo "----------------------------------------------------------------------------"
  echo "Usage        : build-go.sh test|build [args]"
  echo "Build usage  : build-go.sh build /path/to/pf-sources /path/to/built/binaries"
  echo "Test usage   : build-go.sh test /path/to/pf-sources"
  echo "----------------------------------------------------------------------------"
}

function test_mode {
  [[ "$MODE" == "test" ]]
  return $?
}

function build_mode {
  [[ "$MODE" == "build" ]]
  return $?
}

if ! test_mode && ! build_mode ; then
  echo "!!!!!! - You need to specify a valid mode (test|build)"
  usage
  exit 1
fi

if ! [ -d "$PFSRC" ]; then
  echo "!!!!!! - The source directory specified ($PFSRC) doesn't exist"
  usage
  exit 1
else
  echo "Building golang sources from $PFSRC"
fi

if build_mode && ! [ -d "$BINDST" ]; then
  echo "!!!!!! - The binary destination specified ($BINDST) doesn't exist."
  usage
  exit 1
else
  echo "Will place binaries in $BINDST"
fi

set -x


if [ -z "$DEBPATH" ]; then
    export GOPATH=`mktemp -d`
else
    export GOPATH=`mktemp -d -p $DEBPATH`
fi

export GOPATH

export GOBIN="$GOPATH/bin"

# Exit hook to cleanup the tmp GOPATH when exiting
function cleanup {
  rm -rf "$GOPATH"
}
trap cleanup EXIT

cd "$GOPATH"
GOPATHPF="$GOPATH/src/github.com/inverse-inc/packetfence"
mkdir -p $GOPATHPF


find $PFSRC -maxdepth 1 -type d ! -path '*/debian' ! -path '*/logs' ! -path '*/var' ! -path '*/docs' ! -path '*/t' ! -path '*/db' ! -path '*/addons' ! -path '*/.tx' -exec cp -a {} "$GOPATHPF/" \;

cd "$GOPATHPF"

cd go

# Install the dependencies
go get -u github.com/kardianos/govendor
$GOPATH/bin/govendor sync

if build_mode; then
  # Create any binaries here and make sure to move them to the BINDST specified
  make pfhttpd
  mv pfhttpd $BINDST/
<<<<<<< HEAD
  make go_dhcpd
  mv go_dhcpd $BINDST/
  make go_ipset
  mv go_ipset $BINDST/
=======
  make go_dns
  mv go_dns $BINDST/
>>>>>>> 968302c3
elif test_mode; then
  PFCONFIG_TESTING=y $GOPATH/bin/govendor test ./...  
fi<|MERGE_RESOLUTION|>--- conflicted
+++ resolved
@@ -85,15 +85,12 @@
   # Create any binaries here and make sure to move them to the BINDST specified
   make pfhttpd
   mv pfhttpd $BINDST/
-<<<<<<< HEAD
   make go_dhcpd
   mv go_dhcpd $BINDST/
   make go_ipset
   mv go_ipset $BINDST/
-=======
   make go_dns
   mv go_dns $BINDST/
->>>>>>> 968302c3
 elif test_mode; then
   PFCONFIG_TESTING=y $GOPATH/bin/govendor test ./...  
 fi