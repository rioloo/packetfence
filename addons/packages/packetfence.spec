# PacketFence RPM SPEC
#
# NEW (since git migration):
#
#   Expecting a standard tarball with packetfence-<version>/...
# 
# BUILDING FOR RELEASE
# 
# - Build
#  - define ver <version>
#  - define dist based on target distro (for centos/rhel => .el5)
#  - define rev based on package revision (must be > 0 for proprer upgrade from snapshots)
# ex:
# cd /usr/src/redhat/
# rpmbuild -ba --define 'version 3.3.0' --define 'dist .el5' --define 'rev 1' SPECS/packetfence.spec
#
#
# BUILDING FOR A SNAPSHOT (PRE-RELEASE)
#
# - Build
#  - define ver <version>
#  - define snapshot 1
#  - define dist based on target distro (for centos/rhel => .el5)
#  - define rev to 0.<date> this way one can upgrade from snapshot to release
# ex:
# cd /usr/src/redhat/
# rpmbuild -ba --define 'version 3.3.0' --define 'snapshot 1' --define 'dist .el5' --define 'rev 0.20100506' SPECS/packetfence.spec
#
Summary: PacketFence network registration / worm mitigation system
%global real_name packetfence
Name: %{real_name}-source
Version: %{ver}
Release: %{rev}%{?dist}
License: GPL
Group: System Environment/Daemons
URL: http://www.packetfence.org
BuildRoot: %{_tmppath}/%{real_name}-%{version}-%{rev}-root
# disables the creation of the debug package for our setuid C wrapper
%define debug_package %{nil}

Packager: Inverse inc. <support@inverse.ca>
Vendor: PacketFence, http://www.packetfence.org

# if --define 'snapshot 1' not written when calling rpmbuild then we assume it is to package a release
%define is_release %{?snapshot:0}%{!?snapshot:1}
%if %{is_release}
# used for official releases
Source: http://www.packetfence.org/downloads/PacketFence/src/%{real_name}-%{version}.tar.gz
%else
# used for snapshot releases
Source: http://www.packetfence.org/downloads/PacketFence/src/%{real_name}-%{version}-%{rev}.tar.gz
%endif

# Log related globals
%global logfiles packetfence.log snmptrapd.log access_log error_log admin_access_log admin_error_log admin_debug_log pfdetect pfmon pfredirect
%global logdir /usr/local/pf/logs

BuildRequires: gettext, httpd, rpm-macros-rpmforge, bind
BuildRequires: perl(Parse::RecDescent)
# Required to build documentation
# See docs/docbook/README.asciidoc for more info about installing requirements.
# TODO fop on EL5 is actually xmlgraphics-fop
%{?el6:BuildRequires: asciidoc >= 8.6.2, fop, libxslt, docbook-style-xsl, xalan-j2 }

%description

PacketFence is an open source network access control (NAC) system.
It can be used to effectively secure networks, from small to very large
heterogeneous networks. PacketFence provides features such
as
* registration of new network devices
* detection of abnormal network activities
* isolation of problematic devices
* remediation through a captive portal
* registration-based and scheduled vulnerability scans.

# arch-specific pfcmd-suid subpackage required us to move all of PacketFence
# into a noarch subpackage and have the top level package virtual.
%package -n %{real_name}
Group: System Environment/Daemons
Summary: PacketFence network registration / worm mitigation system
BuildArch: noarch
# TODO we might consider re-enabling this to simplify our SPEC
AutoReqProv: 0

Requires: chkconfig, coreutils, grep, iproute, openssl, sed, tar, wget, gettext
# for process management
Requires: procps
Requires: libpcap, libxml2, zlib, zlib-devel, glibc-common,
Requires: httpd, mod_ssl, php, php-gd
Requires: mod_perl
Requires: dhcp, bind
# FreeRADIUS version >= 2.1.12 and the name changed between the RHEL 5 and 6 releases
%{?el5:Requires: freeradius2 >= 2.1.12, freeradius2-mysql, freeradius2-perl, freeradius2-ldap, freeradius2-utils }
%{?el6:Requires: freeradius >= 2.1.12, freeradius-mysql, freeradius-perl, freeradius-ldap, freeradius-utils }
Requires: make
# php-pear-Log required not php-pear, fixes #804
Requires: php-pear-Log
Requires: net-tools
Requires: net-snmp >= 5.3.2.2
Requires: mysql, mysql-server, perl(DBD::mysql)
Requires: perl >= 5.8.8
# replaces the need for perl-suidperl which was deprecated in perl 5.12 (Fedora 14)
Requires: %{real_name}-pfcmd-suid
Requires: perl(Bit::Vector)
Requires: perl(CGI::Session), perl(JSON), perl(PHP::Session)
Requires: perl(Class::Accessor)
Requires: perl(Class::Accessor::Fast::Contained)
Requires: perl(Class::Data::Inheritable)
Requires: perl(Class::Gomor)
Requires: perl(Config::IniFiles) >= 2.40
Requires: perl(Data::Phrasebook), perl(Data::Phrasebook::Loader::YAML)
Requires: perl(DBI)
Requires: perl(File::Tail)
Requires: perl(IPC::Cmd)
Requires: perl(IPTables::ChainMgr)
Requires: perl(IPTables::Parse)
# Perl core modules but still explicitly defined just in case distro's core perl get stripped
Requires: perl(Time::HiRes)
# Required for inline mode. Specific version matches system's iptables version.
# CentOS 5 (iptables 1.3.5)
%{?el5:Requires: perl(IPTables::libiptc) = 0.14 }
%{?el6:Requires: perl(IPTables::libiptc), ipset, sudo }
Requires: perl(File::Which), perl(NetAddr::IP)
Requires: perl(Net::LDAP)
# TODO: we depend on perl modules not perl-libwww-perl
# find out what they are and specify them as perl(...::...) instead of perl-libwww-perl
Requires: perl-libwww-perl, perl(LWP::Protocol::https)
Requires: perl(List::MoreUtils)
Requires: perl(Locale::gettext)
Requires: perl(Log::Log4perl) >= 1.11
# Required by switch modules
# Net::Appliance::Session specific version added because newer versions broke API compatibility (#1312)
# We would need to port to the new 3.x API (tracked by #1313)
Requires: perl(Net::Appliance::Session) = 1.36
Requires: perl(Net::OAuth2)
# Required by configurator script, pf::config
Requires: perl(Net::Interface)
Requires: perl(Net::MAC), perl(Net::MAC::Vendor)
Requires: perl(Net::Netmask)
# pfmon, pfdhcplistener
Requires: perl(Net::Pcap) >= 0.16
# pfdhcplistener
Requires: perl(NetPacket) >= 1.2.0
# RADIUS CoA support
Requires: perl(Net::Radius::Dictionary), perl(Net::Radius::Packet)
# SNMP to network hardware
Requires: perl(Net::SNMP)
# for SNMPv3 AES as privacy protocol, fixes #775
Requires: perl(Crypt::Rijndael)
Requires: perl(Net::Telnet)
Requires: perl(Parse::Nessus::NBE)
Requires: perl(Parse::RecDescent)
# for nessus scan, this version add the NBE download (inverse patch)
Requires: perl(Net::Nessus::XMLRPC) >= 0.40
# Note: portability for non-x86 is questionnable for Readonly::XS
Requires: perl(Readonly), perl(Readonly::XS)
Requires: perl(Regexp::Common)
Requires: rrdtool, perl-rrdtool
Requires: perl(SOAP::Lite)
# Template::Toolkit - captive portal template system
Requires: perl(Template)
# Used by installer / configurator scripts
Requires: perl(Term::ReadKey)
Requires: perl(Thread::Pool)
Requires: perl(Date::Parse)
Requires: perl(UNIVERSAL::require)
Requires: perl(YAML)
Requires: php-ldap
Requires: perl(Try::Tiny)
Requires: perl(Crypt::GeneratePassword)
Requires: perl(MIME::Lite::TT)
Requires: perl(Cache::Cache), perl(HTML::Parser)
Requires: perl(URI::Escape)
# Used by Captive Portal authentication modules
Requires: perl(Apache::Htpasswd)
Requires: perl(Authen::Radius)
Requires: perl(Authen::Krb5::Simple)
# Required for importation feature
Requires: perl(Text::CSV)
Requires: perl(Text::CSV_XS)
# BILLING ENGINE
Requires: perl(LWP::UserAgent)
Requires: perl(HTTP::Request::Common)
# Catalyst
Requires: perl(Catalyst::Runtime), perl(Catalyst::Plugin::ConfigLoader)
Requires: perl(Catalyst::Plugin::Static::Simple), perl(Catalyst::Action::RenderView)
Requires: perl(Config::General), perl(Catalyst::Plugin::StackTrace)
Requires: perl(Catalyst::Plugin::Session), perl(Catalyst::Plugin::Session::Store::File)
Requires: perl(Catalyst::Plugin::Session::State::Cookie)
Requires: perl(Catalyst::Plugin::I18N)
Requires: perl(Catalyst::View::TT)
Requires: perl(Catalyst::View::JSON), perl(Log::Log4perl::Catalyst)
Requires: perl(Catalyst::Plugin::Authentication)
Requires: perl(Catalyst::Authentication::Credential::HTTP)
Requires: perl(Catalyst::Authentication::Store::Htpasswd)
Requires: perl(Catalyst::Controller::HTML::FormFu)
Requires: perl(Params::Validate) >= 0.97
# for Catalyst stand-alone server
Requires: perl(Catalyst::Devel)
# these are probably missing dependencies for the above. 
# I shall file upstream tickets to openfusion before we integrate
Requires: perl(Plack), perl(Plack::Middleware::ReverseProxy)
Requires: perl(MooseX::Types::LoadableClass)
# configuration-wizard
Requires: perl(IO::Interface::Simple)
Requires: vconfig
#
# TESTING related
#
Requires: perl(Test::MockObject), perl(Test::MockModule)
Requires: perl(Test::Perl::Critic), perl(Test::WWW::Mechanize)
Requires: perl(Test::Pod), perl(Test::Pod::Coverage), perl(Test::Exception)
Requires: perl(Test::NoWarnings)
# required for the fake CoA server
Requires: perl(Net::UDP)

%description -n %{real_name}

PacketFence is an open source network access control (NAC) system. 
It can be used to effectively secure networks, from small to very large 
heterogeneous networks. PacketFence provides features such 
as 
* registration of new network devices
* detection of abnormal network activities
* isolation of problematic devices
* remediation through a captive portal 
* registration-based and scheduled vulnerability scans.


%package -n %{real_name}-remote-snort-sensor
Group: System Environment/Daemons
Requires: perl >= 5.8.0, snort, perl(File::Tail), perl(Config::IniFiles), perl(IO::Socket::SSL), perl(XML::Parser), perl(Crypt::SSLeay)
Requires: perl(SOAP::Lite)
Conflicts: %{real_name}
AutoReqProv: 0
Summary: Files needed for sending snort alerts to packetfence
BuildArch: noarch

%description -n %{real_name}-remote-snort-sensor
The %{real_name}-remote-snort-sensor package contains the files needed
for sending snort alerts from a remote snort sensor to a PacketFence
server.


%package -n %{real_name}-pfcmd-suid
Group: System Environment/Daemons
BuildRequires: gcc
Requires: %{real_name} >= 3.6.0
AutoReqProv: 0
Summary: Replace pfcmd by a C wrapper for suid

%description -n %{real_name}-pfcmd-suid
The %{real_name}-pfcmd-suid is a C wrapper to replace perl-suidperl dependency.
See https://bugzilla.redhat.com/show_bug.cgi?id=611009


%prep
%setup -q -n %{real_name}-%{version}

%build
# generate pfcmd_pregrammar
/usr/bin/perl -w -e 'use strict; use warnings; use diagnostics; use Parse::RecDescent; use lib "./lib"; use pf::pfcmd::pfcmd; Parse::RecDescent->Precompile($grammar, "pfcmd_pregrammar");'
mv pfcmd_pregrammar.pm lib/pf/pfcmd/

# generate translations
# TODO this is duplicated in debian/rules, we should aim to consolidate in a 'make' style step
for TRANSLATION in de en es fr he_IL it nl pt_BR; do 
    /usr/bin/msgfmt conf/locale/$TRANSLATION/LC_MESSAGES/packetfence.po \
      --output-file conf/locale/$TRANSLATION/LC_MESSAGES/packetfence.mo
done

# RHEL6 only: generating PDF guides
%if 0%{?el6}
# generating custom XSL for titlepage
xsltproc -o docs/docbook/xsl/titlepage-fo.xsl \
    /usr/share/sgml/docbook/xsl-stylesheets/template/titlepage.xsl \
    docs/docbook/xsl/titlepage-fo.xml
# admin, network device config, devel and ZEN install guides
for GUIDE in PacketFence_Administration_Guide PacketFence_Developers_Guide PacketFence_Network_Devices_Configuration_Guide PacketFenceZEN_Installation_Guide; do 
asciidoc -a docinfo2 -b docbook -d book \
    -o docs/docbook/$GUIDE.docbook \
    docs/$GUIDE.asciidoc
fop -c docs/fonts/fop-config.xml \
    -xml docs/docbook/$GUIDE.docbook \
    -xsl docs/docbook/xsl/packetfence-fo.xsl \
    -pdf docs/$GUIDE.pdf
done
%endif
# build pfcmd C wrapper
gcc -g0 src/pfcmd.c -o bin/pfcmd

%install
%{__rm} -rf $RPM_BUILD_ROOT
%{__install} -D -m0755 packetfence.init $RPM_BUILD_ROOT%{_initrddir}/packetfence
%{__install} -D -m0755 pfappserver.init $RPM_BUILD_ROOT%{_initrddir}/pfappserver
%{__install} -d $RPM_BUILD_ROOT/etc/logrotate.d
# creating path components that are no longer in the tarball since we moved to git
%{__install} -d $RPM_BUILD_ROOT/usr/local/pf/addons
%{__install} -d $RPM_BUILD_ROOT/usr/local/pf/conf/radiusd
%{__install} -d $RPM_BUILD_ROOT/usr/local/pf/conf/users
%{__install} -d $RPM_BUILD_ROOT/usr/local/pf/conf/ssl
%{__install} -d $RPM_BUILD_ROOT/usr/local/pf/html/admin/mrtg
%{__install} -d $RPM_BUILD_ROOT/usr/local/pf/html/admin/scan/results
%{__install} -d $RPM_BUILD_ROOT/usr/local/pf/html/admin/traplog
%{__install} -d $RPM_BUILD_ROOT%logdir
%{__install} -d $RPM_BUILD_ROOT/usr/local/pf/raddb/sites-enabled
%{__install} -d $RPM_BUILD_ROOT/usr/local/pf/var/conf
%{__install} -d $RPM_BUILD_ROOT/usr/local/pf/var/dhcpd
%{__install} -d $RPM_BUILD_ROOT/usr/local/pf/var/named
%{__install} -d $RPM_BUILD_ROOT/usr/local/pf/var/run
%{__install} -d $RPM_BUILD_ROOT/usr/local/pf/var/rrd 
%{__install} -d $RPM_BUILD_ROOT/usr/local/pf/var/session
%{__install} -d $RPM_BUILD_ROOT/usr/local/pf/var/webadmin_cache
cp -r bin $RPM_BUILD_ROOT/usr/local/pf/
cp -r addons/captive-portal/ $RPM_BUILD_ROOT/usr/local/pf/addons/
cp -r addons/dev-helpers/ $RPM_BUILD_ROOT/usr/local/pf/addons/
cp -r addons/high-availability/ $RPM_BUILD_ROOT/usr/local/pf/addons/
cp -r addons/integration-testing/ $RPM_BUILD_ROOT/usr/local/pf/addons/
cp -r addons/mrtg/ $RPM_BUILD_ROOT/usr/local/pf/addons/
cp -r addons/packages/ $RPM_BUILD_ROOT/usr/local/pf/addons/
cp -r addons/snort/ $RPM_BUILD_ROOT/usr/local/pf/addons/
cp -r addons/soh/ $RPM_BUILD_ROOT/usr/local/pf/addons/
cp -r addons/upgrade/ $RPM_BUILD_ROOT/usr/local/pf/addons/
cp -r addons/watchdog/ $RPM_BUILD_ROOT/usr/local/pf/addons/
cp addons/*.pl $RPM_BUILD_ROOT/usr/local/pf/addons/
cp addons/*.sh $RPM_BUILD_ROOT/usr/local/pf/addons/
cp addons/logrotate $RPM_BUILD_ROOT/usr/local/pf/addons/
cp addons/logrotate $RPM_BUILD_ROOT/etc/logrotate.d/packetfence
cp -r sbin $RPM_BUILD_ROOT/usr/local/pf/
cp -r conf $RPM_BUILD_ROOT/usr/local/pf/
cp -r raddb $RPM_BUILD_ROOT/usr/local/pf/
#pfdetect_remote
mv addons/pfdetect_remote/initrd/pfdetectd $RPM_BUILD_ROOT%{_initrddir}/
mv addons/pfdetect_remote/sbin/pfdetect_remote $RPM_BUILD_ROOT/usr/local/pf/sbin
mv addons/pfdetect_remote/conf/pfdetect_remote.conf $RPM_BUILD_ROOT/usr/local/pf/conf
rmdir addons/pfdetect_remote/sbin
rmdir addons/pfdetect_remote/initrd
rmdir addons/pfdetect_remote/conf
rmdir addons/pfdetect_remote
#end pfdetect_remote
cp -r ChangeLog $RPM_BUILD_ROOT/usr/local/pf/
cp -r COPYING $RPM_BUILD_ROOT/usr/local/pf/
cp -r db $RPM_BUILD_ROOT/usr/local/pf/
cp -r docs $RPM_BUILD_ROOT/usr/local/pf/
rm -r $RPM_BUILD_ROOT/usr/local/pf/docs/archives
rm -r $RPM_BUILD_ROOT/usr/local/pf/docs/docbook
rm -r $RPM_BUILD_ROOT/usr/local/pf/docs/fonts
rm -r $RPM_BUILD_ROOT/usr/local/pf/docs/images
cp -r html $RPM_BUILD_ROOT/usr/local/pf/
cp -r lib $RPM_BUILD_ROOT/usr/local/pf/
cp -r NEWS $RPM_BUILD_ROOT/usr/local/pf/
cp -r README $RPM_BUILD_ROOT/usr/local/pf/
cp -r README.network-devices $RPM_BUILD_ROOT/usr/local/pf/
cp -r UPGRADE $RPM_BUILD_ROOT/usr/local/pf/
# logfiles
for LOG in %logfiles; do
    touch $RPM_BUILD_ROOT%logdir/$LOG
done

#start create symlinks
curdir=`pwd`

#pf-schema.sql symlinks to current schema
if [ ! -e "$RPM_BUILD_ROOT/usr/local/pf/db/pf-schema.sql" ]; then
    cd $RPM_BUILD_ROOT/usr/local/pf/db
    VERSIONSQL=$(ls pf-schema-* |sort -r | head -1)
    ln -s $VERSIONSQL ./pf-schema.sql
fi

#httpd.conf symlink
#We dropped support for pre 2.2.0 but keeping the symlink trick alive since Apache 2.4 is coming
cd $RPM_BUILD_ROOT/usr/local/pf/conf
ln -s httpd.conf.apache22 ./httpd.conf
#if (/usr/sbin/httpd -v | egrep 'Apache/2\.[2-9]\.' > /dev/null)
#then
#  ln -s httpd.conf.apache22 ./httpd.conf
#else
#  ln -s httpd.conf.pre_apache22 ./httpd.conf
#fi

#named.conf symlink
#We added the support fort BIND 9.7+ for getting rid of the session-keyfile error
cd $RPM_BUILD_ROOT/usr/local/pf/conf
if ( /usr/sbin/named -v | egrep 'BIND\ 9.[7-9]' > /dev/null )
then
    ln -s named.conf.bind97 ./named.conf
else
    ln -s named.conf.pre_bind97 ./named.conf
fi

#radius sites-enabled symlinks
#We standardize the way to use site-available/sites-enabled for the RADIUS server
cd $RPM_BUILD_ROOT/usr/local/pf/raddb
ln -s sites-available/control-socket sites-enabled/control-socket
ln -s sites-available/default sites-enabled/default
ln -s sites-avaialble/inner-tunnel sites-enabled/inner-tunnel
ln -s sites-available/packetfence sites-enabled/packetfence
ln -s sites-available/packetfence-soh sites-enabled/packetfence-soh
ln -s sites-available/packetfence-tunnel sites-enabled/packetfence-tunnel

cd $curdir
#end create symlinks

%clean
rm -rf $RPM_BUILD_ROOT

%pre -n %{real_name}

if ! /usr/bin/id pf &>/dev/null; then
        /usr/sbin/useradd -r -d "/usr/local/pf" -s /bin/sh -c "PacketFence" -M pf || \
                echo Unexpected error adding user "pf" && exit
fi

#if [ ! `tty | cut -c0-8` = "/dev/tty" ];
#then
#  echo You must be on a directly connected console to install this package!
#  exit
#fi

if [ ! `id -u` = "0" ];
then
  echo You must install this package as root!
  exit
fi

#if [ ! `cat /proc/modules | grep ^ip_tables|cut -f1 -d" "` = "ip_tables" ];
#then
#  echo Required module "ip_tables" does not appear to be loaded - now loading
#  /sbin/modprobe ip_tables
#fi


%pre -n %{real_name}-remote-snort-sensor

if ! /usr/bin/id pf &>/dev/null; then
        /usr/sbin/useradd -r -d "/usr/local/pf" -s /bin/sh -c "PacketFence" -M pf || \
                echo Unexpected error adding user "pf" && exit
fi

%post -n %{real_name}
echo "Adding PacketFence startup script"
/sbin/chkconfig --add packetfence
echo "Adding pfappserver startup script"
/sbin/chkconfig --add pfappserver

#Check if log files exist and create them with the correct owner
for fic_log in packetfence.log access_log error_log admin_access_log admin_error_log
do
if [ ! -e /usr/local/pf/logs/$fic_log ]; then
  touch /usr/local/pf/logs/$fic_log
  chown pf.pf /usr/local/pf/logs/$fic_log
fi
done

#Make ssl certificate
if [ ! -f /usr/local/pf/conf/ssl/server.crt ]; then
    openssl req -x509 -new -nodes -days 365 -batch\
    	-out /usr/local/pf/conf/ssl/server.crt\
    	-keyout /usr/local/pf/conf/ssl/server.key\
    	-nodes -config /usr/local/pf/conf/openssl.cnf
fi


for service in snortd httpd snmptrapd
do
  if /sbin/chkconfig --list | grep $service > /dev/null 2>&1; then
    echo "Disabling $service startup script"
    /sbin/chkconfig --del $service > /dev/null 2>&1
  fi
done

if [ -e /etc/logrotate.d/snort ]; then
  echo Removing /etc/logrotate.d/snort - it kills snort every night
  rm -f /etc/logrotate.d/snort
fi

#Check if RADIUS have a dh
if [ ! -f /usr/local/pf/raddb/certs/dh ]; then
  echo "Building default RADIUS certificates..."
  cd /usr/local/pf/raddb/certs
  make dh
else
  echo "DH already exists, won't touch it!"
fi

#Add for sudo 
if (grep "^Defaults.*requiretty" /etc/sudoers > /dev/null  ) ; then
  sed -i 's/^Defaults.*requiretty/#Defaults requiretty/g' /etc/sudoers
fi
if ! (grep "^pf ALL=NOPASSWD:.*/sbin/iptables.*/usr/sbin/ipset" /etc/sudoers > /dev/null  ) ; then
  echo "pf ALL=NOPASSWD: /sbin/iptables, /usr/sbin/ipset" >> /etc/sudoers
fi
if ! ( grep '^Defaults:pf.*!requiretty' /etc/sudoers > /dev/null ) ; then
  echo 'Defaults:pf !requiretty' >> /etc/sudoers
fi

#Start pfappserver
service pfappserver start

echo Installation complete
echo "  * Please fire up your Web browser and go to http://@ip_packetfence:3000/configurator to complete your PacketFence configuration."

%post -n %{real_name}-remote-snort-sensor
echo "Adding PacketFence remote Snort Sensor startup script"
/sbin/chkconfig --add pfdetectd

%preun -n %{real_name}
if [ $1 -eq 0 ] ; then
        /sbin/service packetfence stop &>/dev/null || :
        /sbin/chkconfig --del packetfence
fi

%preun -n %{real_name}-remote-snort-sensor
if [ $1 -eq 0 ] ; then
        /sbin/service pfdetectd stop &>/dev/null || :
        /sbin/chkconfig --del pfdetectd
fi

%postun -n %{real_name}
if [ $1 -eq 0 ]; then
        /usr/sbin/userdel pf || %logmsg "User \"pf\" could not be deleted."
#       /usr/sbin/groupdel pf || %logmsg "Group \"pf\" could not be deleted."
#else
#       /sbin/service pf condrestart &>/dev/null || :
fi

%postun -n %{real_name}-remote-snort-sensor
if [ $1 -eq 0 ]; then
        /usr/sbin/userdel pf || %logmsg "User \"pf\" could not be deleted."
fi

# TODO we should simplify this file manifest to the maximum keeping treating 
# only special attributes explicitly 
# "To make this situation a bit easier, if the %files list contains a path 
# to a directory, RPM will automatically package every file in that 
# directory, as well as every file in each subdirectory."
# -- http://www.rpm.org/max-rpm/s1-rpm-inside-files-list.html
%files -n %{real_name}

%defattr(-, pf, pf)
%attr(0755, root, root) %{_initrddir}/packetfence
%attr(0755, root, root) %{_initrddir}/pfappserver
%dir                    %{_sysconfdir}/logrotate.d
%config                 %{_sysconfdir}/logrotate.d/packetfence

%dir                    /usr/local/pf
%dir                    /usr/local/pf/addons
%attr(0755, pf, pf)     /usr/local/pf/addons/*.pl
%attr(0755, pf, pf)     /usr/local/pf/addons/*.sh
%dir                    /usr/local/pf/addons/captive-portal/
                        /usr/local/pf/addons/captive-portal/*
%dir                    /usr/local/pf/addons/dev-helpers/
                        /usr/local/pf/addons/dev-helpers/*
%dir                    /usr/local/pf/addons/high-availability/
                        /usr/local/pf/addons/high-availability/*
%dir                    /usr/local/pf/addons/integration-testing/
                        /usr/local/pf/addons/integration-testing/*
                        /usr/local/pf/addons/logrotate
%dir                    /usr/local/pf/addons/mrtg
                        /usr/local/pf/addons/mrtg/*
%dir                    /usr/local/pf/addons/packages
                        /usr/local/pf/addons/packages/*
%dir                    /usr/local/pf/addons/snort
%attr(0755, pf, pf)     /usr/local/pf/addons/snort/update_rules.pl
                        /usr/local/pf/addons/snort/oinkmaster.conf
                        /usr/local/pf/addons/snort/oinkmaster.conf.2.8.6
%dir                    /usr/local/pf/addons/soh
%doc                    /usr/local/pf/addons/soh/README.rst
%dir                    /usr/local/pf/addons/upgrade
%attr(0755, pf, pf)     /usr/local/pf/addons/upgrade/*.pl
%dir                    /usr/local/pf/addons/watchdog
%attr(0755, pf, pf)     /usr/local/pf/addons/watchdog/*.sh
%dir                    /usr/local/pf/bin
%attr(0755, pf, pf)     /usr/local/pf/bin/pfcmd.pl
%attr(0755, pf, pf)     /usr/local/pf/bin/pfcmd_vlan
%doc                    /usr/local/pf/ChangeLog
%dir                    /usr/local/pf/conf
%config(noreplace)      /usr/local/pf/conf/admin.perm
%config(noreplace)      /usr/local/pf/conf/admin_ldap.conf
%dir                    /usr/local/pf/conf/authentication
%config(noreplace)      /usr/local/pf/conf/authentication/guest_managers.pm
%config(noreplace)      /usr/local/pf/conf/authentication/kerberos.pm
%config(noreplace)      /usr/local/pf/conf/authentication/local.pm
%config(noreplace)      /usr/local/pf/conf/authentication/ldap.pm
%config(noreplace)      /usr/local/pf/conf/authentication/preregistered_guests.pm
%config(noreplace)      /usr/local/pf/conf/authentication/radius.pm
%config                 /usr/local/pf/conf/dhcp_fingerprints.conf
%config                 /usr/local/pf/conf/documentation.conf
%config(noreplace)      /usr/local/pf/conf/floating_network_device.conf
%config(noreplace)      /usr/local/pf/conf/guest-managers.conf
%dir                    /usr/local/pf/conf/locale
%dir                    /usr/local/pf/conf/locale/de
%dir                    /usr/local/pf/conf/locale/de/LC_MESSAGES
%config(noreplace)      /usr/local/pf/conf/locale/de/LC_MESSAGES/packetfence.po
%config(noreplace)      /usr/local/pf/conf/locale/de/LC_MESSAGES/packetfence.mo
%dir                    /usr/local/pf/conf/locale/en
%dir                    /usr/local/pf/conf/locale/en/LC_MESSAGES
%config(noreplace)      /usr/local/pf/conf/locale/en/LC_MESSAGES/packetfence.po
%config(noreplace)      /usr/local/pf/conf/locale/en/LC_MESSAGES/packetfence.mo
%dir                    /usr/local/pf/conf/locale/es
%dir                    /usr/local/pf/conf/locale/es/LC_MESSAGES
%config(noreplace)      /usr/local/pf/conf/locale/es/LC_MESSAGES/packetfence.po
%config(noreplace)      /usr/local/pf/conf/locale/es/LC_MESSAGES/packetfence.mo
%dir                    /usr/local/pf/conf/locale/fr
%dir                    /usr/local/pf/conf/locale/fr/LC_MESSAGES
%config(noreplace)      /usr/local/pf/conf/locale/fr/LC_MESSAGES/packetfence.po
%config(noreplace)      /usr/local/pf/conf/locale/fr/LC_MESSAGES/packetfence.mo
%dir                    /usr/local/pf/conf/locale/he_IL
%dir                    /usr/local/pf/conf/locale/he_IL/LC_MESSAGES
%config(noreplace)      /usr/local/pf/conf/locale/he_IL/LC_MESSAGES/packetfence.po
%config(noreplace)      /usr/local/pf/conf/locale/he_IL/LC_MESSAGES/packetfence.mo
%dir                    /usr/local/pf/conf/locale/it
%dir                    /usr/local/pf/conf/locale/it/LC_MESSAGES
%config(noreplace)      /usr/local/pf/conf/locale/it/LC_MESSAGES/packetfence.po
%config(noreplace)      /usr/local/pf/conf/locale/it/LC_MESSAGES/packetfence.mo
%dir                    /usr/local/pf/conf/locale/nl
%dir                    /usr/local/pf/conf/locale/nl/LC_MESSAGES
%config(noreplace)      /usr/local/pf/conf/locale/nl/LC_MESSAGES/packetfence.po
%config(noreplace)      /usr/local/pf/conf/locale/nl/LC_MESSAGES/packetfence.mo
%dir                    /usr/local/pf/conf/locale/pt_BR
%dir                    /usr/local/pf/conf/locale/pt_BR/LC_MESSAGES
%config(noreplace)      /usr/local/pf/conf/locale/pt_BR/LC_MESSAGES/packetfence.po
%config(noreplace)      /usr/local/pf/conf/locale/pt_BR/LC_MESSAGES/packetfence.mo
%config(noreplace)      /usr/local/pf/conf/log.conf
%dir                    /usr/local/pf/conf/nessus
%config(noreplace)      /usr/local/pf/conf/nessus/remotescan.nessus
%config(noreplace)      /usr/local/pf/conf/networks.conf
%config                 /usr/local/pf/conf/openssl.cnf
%config                 /usr/local/pf/conf/oui.txt
#%config(noreplace)      /usr/local/pf/conf/pf.conf
%config                 /usr/local/pf/conf/pf.conf.defaults
                        /usr/local/pf/conf/pf-release
#%config                 /usr/local/pf/conf/services.conf
%dir			/usr/local/pf/conf/radiusd
%config(noreplace)	/usr/local/pf/conf/radiusd/eap.conf
%config(noreplace)	/usr/local/pf/conf/radiusd/radiusd.conf
%config(noreplace)	/usr/local/pf/conf/radiusd/sql.conf
%dir                    /usr/local/pf/conf/snort
%config(noreplace)      /usr/local/pf/conf/snort/classification.config
%config(noreplace)      /usr/local/pf/conf/snort/local.rules
%config(noreplace)      /usr/local/pf/conf/snort/reference.config
%dir                    /usr/local/pf/conf/ssl
%config(noreplace)      /usr/local/pf/conf/switches.conf
%config                 /usr/local/pf/conf/dhcpd.conf
%config                 /usr/local/pf/conf/httpd.conf
%dir                    /usr/local/pf/conf/httpd.conf.d
%config                 /usr/local/pf/conf/httpd.conf.d/*
%config                 /usr/local/pf/conf/httpd.conf.apache22
%config(noreplace)      /usr/local/pf/conf/iptables.conf
%config(noreplace)      /usr/local/pf/conf/listener.msg
%config(noreplace)      /usr/local/pf/conf/named-inline.ca
%config(noreplace)      /usr/local/pf/conf/named-isolation.ca
%config(noreplace)      /usr/local/pf/conf/named-registration.ca
%config                 /usr/local/pf/conf/named.conf
%config                 /usr/local/pf/conf/named.conf.pre_bind97
%config                 /usr/local/pf/conf/named.conf.bind97
%config(noreplace)      /usr/local/pf/conf/popup.msg
%config(noreplace)      /usr/local/pf/conf/snmptrapd.conf
%config(noreplace)      /usr/local/pf/conf/snort.conf
%config(noreplace)      /usr/local/pf/conf/snort.conf.pre_snort-2.8
%config(noreplace)      /usr/local/pf/conf/ssl-certificates.conf
%config(noreplace)      /usr/local/pf/conf/suricata.yaml
%dir                    /usr/local/pf/conf/templates
%config(noreplace)      /usr/local/pf/conf/templates/*
%config                 /usr/local/pf/conf/ui.conf
%config                 /usr/local/pf/conf/ui.conf.es_ES
%config(noreplace)      /usr/local/pf/conf/ui-global.conf
%dir                    /usr/local/pf/conf/users
%config(noreplace)      /usr/local/pf/conf/violations.conf
%doc                    /usr/local/pf/COPYING
%dir                    /usr/local/pf/db
                        /usr/local/pf/db/*
%dir                    /usr/local/pf/docs
%doc                    /usr/local/pf/docs/*.asciidoc
%{?el6:%doc             /usr/local/pf/docs/*.pdf }
%doc                    /usr/local/pf/docs/*.xml
%doc                    /usr/local/pf/docs/fdl-1.2.txt
%dir                    /usr/local/pf/docs/includes
%doc                    /usr/local/pf/docs/includes/*.asciidoc
%dir                    /usr/local/pf/docs/MIB
%doc                    /usr/local/pf/docs/MIB/Inverse-PacketFence-Notification.mib
%dir                    /usr/local/pf/html
%dir                    /usr/local/pf/html/admin
                        /usr/local/pf/html/admin/*
%dir                    /usr/local/pf/html/admin/templates
%config(noreplace)      /usr/local/pf/html/admin/templates/*
%dir                    /usr/local/pf/html/captive-portal
%attr(0755, pf, pf)     /usr/local/pf/html/captive-portal/*.cgi
                        /usr/local/pf/html/captive-portal/*.php
%config(noreplace)      /usr/local/pf/html/captive-portal/content/responsive.css
%config(noreplace)      /usr/local/pf/html/captive-portal/content/styles.css
%config(noreplace)      /usr/local/pf/html/captive-portal/content/print.css
                        /usr/local/pf/html/captive-portal/content/guest-management.js
                        /usr/local/pf/html/captive-portal/content/timerbar.js
%dir                    /usr/local/pf/html/captive-portal/content/images
                        /usr/local/pf/html/captive-portal/content/images/*
%dir                    /usr/local/pf/html/captive-portal/templates
%config(noreplace)      /usr/local/pf/html/captive-portal/templates/*
%dir                    /usr/local/pf/html/captive-portal/violations
%config(noreplace)      /usr/local/pf/html/captive-portal/violations/*
%dir                    /usr/local/pf/html/common
                        /usr/local/pf/html/common/*
                        /usr/local/pf/html/pfappserver/
                        /usr/local/pf/lib
%config(noreplace)      /usr/local/pf/lib/pf/billing/custom.pm
%config(noreplace)      /usr/local/pf/lib/pf/floatingdevice/custom.pm
%config(noreplace)      /usr/local/pf/lib/pf/inline/custom.pm
%config(noreplace)      /usr/local/pf/lib/pf/lookup/node.pm
%config(noreplace)      /usr/local/pf/lib/pf/lookup/person.pm
%dir                    /usr/local/pf/lib/pf/pfcmd
                        /usr/local/pf/lib/pf/pfcmd/*
%dir                    /usr/local/pf/lib/pf/Portal
                        /usr/local/pf/lib/pf/Portal/*
%dir                    /usr/local/pf/lib/pf/radius
                        /usr/local/pf/lib/pf/radius/constants.pm
%config(noreplace)      /usr/local/pf/lib/pf/radius/custom.pm
%config(noreplace)      /usr/local/pf/lib/pf/roles/custom.pm
%config(noreplace)      /usr/local/pf/lib/pf/soh/custom.pm
%config(noreplace)      /usr/local/pf/lib/pf/vlan/custom.pm
%config(noreplace)      /usr/local/pf/lib/pf/web/custom.pm
%dir                    /usr/local/pf/logs
# logfiles
%ghost                  %logdir/packetfence.log
%ghost                  %logdir/snmptrapd.log
%ghost                  %logdir/access_log
%ghost                  %logdir/error_log
%ghost                  %logdir/admin_access_log
%ghost                  %logdir/admin_error_log
%ghost                  %logdir/admin_debug_log
%ghost                  %logdir/pfdetect
%ghost                  %logdir/pfmon
%ghost                  %logdir/pfredirect
%doc                    /usr/local/pf/NEWS
%doc                    /usr/local/pf/README
%doc                    /usr/local/pf/README.network-devices
%dir                    /usr/local/pf/sbin
%attr(0755, pf, pf)     /usr/local/pf/sbin/pfdetect
%attr(0755, pf, pf)     /usr/local/pf/sbin/pfdhcplistener
%attr(0755, pf, pf)     /usr/local/pf/sbin/pfmon
%attr(0755, pf, pf)     /usr/local/pf/sbin/pfredirect
%attr(0755, pf, pf)     /usr/local/pf/sbin/pfsetvlan
%doc                    /usr/local/pf/UPGRADE
%dir                    /usr/local/pf/var
%dir                    /usr/local/pf/var/conf
%dir                    /usr/local/pf/var/dhcpd
%dir                    /usr/local/pf/var/named
%dir                    /usr/local/pf/raddb
                        /usr/local/pf/raddb/*
%config                 /usr/local/pf/raddb/clients.conf
%config                 /usr/local/pf/raddb/packetfence.pm
%attr(0755, pf, pf)     /usr/local/pf/raddb/packetfence.pm
%config                 /usr/local/pf/raddb/packetfence-soh.pm
%attr(0755, pf, pf)     /usr/local/pf/raddb/packetfence-soh.pm
%config                 /usr/local/pf/raddb/proxy.conf
%config                 /usr/local/pf/raddb/users
%config                 /usr/local/pf/raddb/modules/mschap
%config                 /usr/local/pf/raddb/modules/perl
%config                 /usr/local/pf/raddb/sites-available/packetfence
%attr(0755, pf, pf)     /usr/local/pf/raddb/sites-available/packetfence
%config                 /usr/local/pf/raddb/sites-available/packetfence-soh
%attr(0755, pf, pf)     /usr/local/pf/raddb/sites-available/packetfence-soh
%config                 /usr/local/pf/raddb/sites-available/packetfence-tunnel
%attr(0755, pf, pf)     /usr/local/pf/raddb/sites-available/packetfence-tunnel
%config                 /usr/local/pf/raddb/sites-enabled/packetfence
%attr(0755, pf, pf)     /usr/local/pf/raddb/sites-enabled/packetfence
%config                 /usr/local/pf/raddb/sites-enabled/packetfence-soh
%attr(0755, pf, pf)     /usr/local/pf/raddb/sites-enabled/packetfence-soh
%config                 /usr/local/pf/raddb/sites-enabled/packetfence-tunnel
%attr(0755, pf, pf)     /usr/local/pf/raddb/sites-enabled/packetfence-tunnel
%dir                    /usr/local/pf/var/run
%dir                    /usr/local/pf/var/rrd
%dir                    /usr/local/pf/var/session
%dir                    /usr/local/pf/var/webadmin_cache

# Remote snort sensor file list
%files -n %{real_name}-remote-snort-sensor
%defattr(-, pf, pf)
%attr(0755, root, root) %{_initrddir}/pfdetectd
%dir                    /usr/local/pf
%dir                    /usr/local/pf/conf
%config(noreplace)      /usr/local/pf/conf/pfdetect_remote.conf
%dir                    /usr/local/pf/sbin
%attr(0755, pf, pf)     /usr/local/pf/sbin/pfdetect_remote
%dir                    /usr/local/pf/var


%files -n %{real_name}-pfcmd-suid
%attr(6755, root, root) /usr/local/pf/bin/pfcmd

%changelog
<<<<<<< HEAD
* Mon Sep 17 2012 Olivier Bilodeau <obilodeau@inverse.ca>
- Made packetfence a a noarch subpackage of a new virtual packetfence-source
  so we can build -pfcmd-suid as arch-specific.
=======
* Mon Oct 01 2012 Francois Gaudreault <fgaudreault@inverse.ca>
- Adding Net::Oauth2 as a required package.
>>>>>>> daa32ce1

* Wed Sep 05 2012 Olivier Bilodeau <obilodeau@inverse.ca> - 3.5.1-1
- New release 3.5.1

* Fri Aug 24 2012 Olivier Bilodeau <obilodeau@inverse.ca>
- Added clean to avoid filling up build systems.. Sorry about that.

* Mon Aug 01 2012 Derek Wuelfrath <dwuelfrath@inverse.ca> - 3.5.0-1
- New release 3.5.0

* Thu Jul 12 2012 Francois Gaudreault <fgaudreault@inverse.ca>
- Adding some RADIUS deps

* Mon Jun 18 2012 Olivier Bilodeau <obilodeau@inverse.ca> - 3.4.1-1
- New release 3.4.1

* Wed Jun 13 2012 Olivier Bilodeau <obilodeau@inverse.ca> - 3.4.0-1
- New release 3.4.0

* Wed Apr 25 2012 Francois Gaudreault <fgaudreault@inverse.ca>
- Changing directory for raddb configuration

* Thu Apr 23 2012 Olivier Bilodeau <obilodeau@inverse.ca> - 3.3.2-1
- New release 3.3.2

* Tue Apr 17 2012 Francois Gaudreault <fgaudreault@inverse.ca>
- Dropped configuration package for FR.  We now have everything
in /usr/local/pf

* Thu Apr 16 2012 Olivier Bilodeau <obilodeau@inverse.ca> - 3.3.1-1
- New release 3.3.1

* Thu Apr 13 2012 Olivier Bilodeau <obilodeau@inverse.ca> - 3.3.0-2
- New release 3.3.0 (for real this time!)
- directories missing in tarball since git migration now created in install

* Thu Apr 12 2012 Olivier Bilodeau <obilodeau@inverse.ca> - 3.3.0-1
- New release 3.3.0

* Sun Mar 11 2012 Olivier Bilodeau <obilodeau@inverse.ca>
- Dependencies in recommended perl(A::B) notation instead of perl-A-B

* Thu Mar 08 2012 Olivier Bilodeau <obilodeau@inverse.ca>
- extracted version out of package (we are getting rid of versions in files 
  to simplify devel/stable branch management)
- source tarball changed: prefixed packetfence-<version>/ instead of pf/ 

* Wed Feb 22 2012 Olivier Bilodeau <obilodeau@inverse.ca> - 3.2.0-1
- New release 3.2.0

* Tue Feb 14 2012 Derek Wuelfrath <dwuelfrath@inverse.ca>
- Added perl(LWP::UserAgent) dependency for billing engine

* Fri Nov 23 2011 Olivier Bilodeau <obilodeau@inverse.ca> - 3.1.0-1
- New release 3.1.0

* Mon Nov 21 2011 Olivier Bilodeau <obilodeau@inverse.ca> - 3.0.3-1
- New release 3.0.3

* Wed Nov 16 2011 Derek Wuelfrath <dwuelfrath@inverse.ca>
- Create symlink for named.conf according to the BIND version (9.7)

* Thu Nov 03 2011 Francois Gaudreault <fgaudreault@inverse.ca>
- Adding SoH support in freeradius2 configuration pack

* Mon Oct 24 2011 Olivier Bilodeau <obilodeau@inverse.ca> - 3.0.2-1
- New release 3.0.2

* Mon Oct 03 2011 Francois Gaudreault <fgaudreault@inverse.ca>
- Won't create symlinks in sites-enabled if they already exists

* Fri Sep 23 2011 Ludovic Marcotte <lmarcotte@inverse.ca> - 3.0.1-1
- New release 3.0.1

* Wed Sep 21 2011 Olivier Bilodeau <obilodeau@inverse.ca> - 3.0.0-1
- New release 3.0.0

* Tue Sep 13 2011 Francois Gaudreault <fgaudreault@inverse.ca>
- Added dependendy on freeradius-mysql for our configuration
  package

* Mon Aug 15 2011 Francois Gaudreault <fgaudreault@inverse.ca>
- Added named, and dhcpd as dependencies

* Fri Aug 12 2011 Francois Gaudreault <fgaudreault@inverse.ca>
- Adding Accouting support into the freeradius2 configuration
  package

* Thu Aug 11 2011 Derek Wuelfrath <dwuelfrath@inverse.ca>
- Updated db schema

* Fri Aug 05 2011 Francois Gaudreault <fgaudreault@inverse.ca>
- Missing release.pm in the file list

* Tue Jul 26 2011 Francois Gaudreault <fgaudreault@inverse.ca>
- Adding certificate compilation for the freeradius2 config package

* Thu Jun 16 2011 Olivier Bilodeau <obilodeau@inverse.ca> - 2.2.1-1
- New release 2.2.1

* Mon May 15 2011 Francois Gaudreault <fgaudreault@inverse.ca>
- Added file freeradius-watchdog.sh

* Thu May 03 2011 Olivier Bilodeau <obilodeau@inverse.ca> - 2.2.0-2
- Package rebuilt to resolve issue #1212

* Tue May 03 2011 Francois Gaudreault <fgaudreault@inverse.ca>
- Fixed copy typo for the perl module backup file

* Thu May 03 2011 Olivier Bilodeau <obilodeau@inverse.ca> - 2.2.0-1
- New release 2.2.0

* Wed Apr 13 2011 Francois Gaudreault <fgaudreault@inverse.ca>
- Fixed problems in the install part for freeradius2 package

* Wed Apr 12 2011 Francois Gaudreault <fgaudreault@inverse.ca>
- Added support for perl module configuration in the packetfence-
  freeradius2 package
>
* Wed Mar 30 2011 Olivier Bilodeau <obilodeau@inverse.ca>
- Added perl(Authen::Krb5::Simple) as a dependency. Required by new Kerberos
  Captive Portal authentication module.

* Tue Mar 22 2011 Francois Gaudreault <fgaudreault@inverse.ca>
- Added dependency for perl-SOAP-Lite for the freeradius2 package

* Tue Mar 22 2011 Francois Gaudreault <fgaudreault@inverse.ca>
- Removed perl-Class-Inspector as a required package,
  dependency is now insured by perl-SOAP-Lite.

* Thu Mar 17 2011 Francois Gaudreault <fgaudreault@inverse.ca>
- Now installing logrotate script by default

* Thu Mar 17 2011 Francois Gaudreault <fgaudreault@inverse.ca>
- Added the packetfence-freeradius2 package definition

* Mon Mar 07 2011 Olivier Bilodeau <obilodeau@inverse.ca>
- Bumped version so that snapshots versions will be greater than latest
  released version
- Added German translation files

* Thu Mar 03 2011 Olivier Bilodeau <obilodeau@inverse.ca> - 2.1.0-0
- New release 2.1.0

* Mon Feb 28 2011 Olivier Bilodeau <obilodeau@inverse.ca>
- Added Brazilian Portugese translation files.

* Fri Feb 25 2011 Olivier Bilodeau <obilodeau@inverse.ca>
- Added perl(Class::Inspector) as a dependency. Upstream SOAP::Lite depend
  on it but current package doesn't provide it. See #1194.

* Fri Feb 18 2011 Olivier Bilodeau <obilodeau@inverse.ca>
- Added perl(JSON) as a dependency

* Thu Feb 11 2011 Olivier Bilodeau <obilodeau@inverse.ca>
- Explicitly remove fonts from package. For now.

* Thu Feb 03 2011 Olivier Bilodeau <obilodeau@inverse.ca>
- Explicitly remove docbook doc and images from package. For now.

* Fri Jan 28 2011 Olivier Bilodeau <obilodeau@inverse.ca>
- Configuration files in conf/templates/ are now in conf/. See #1166.

* Fri Jan 28 2011 Olivier Bilodeau <obilodeau@inverse.ca>
- More changes related to #1014. Some more conf -> var movement.

* Thu Jan 27 2011 Olivier Bilodeau <obilodeau@inverse.ca>
- New directories var/conf, var/dhcpd, var/named and var/run. See #1014.

* Wed Jan 26 2011 Olivier Bilodeau <obilodeau@inverse.ca> - 2.0.1-1
- New release 2.0.1

* Mon Dec 13 2010 Olivier Bilodeau <obilodeau@inverse.ca> - 2.0.0-1
- Version bump to 2.0.0
- File name changes

* Thu Nov 25 2010 Olivier Bilodeau <obilodeau@inverse.ca>
- Got rid of the test directory. Binaries are now in addons/.
- Renamed rlm_perl_packetfence to packetfence.pm in 802.1X 

* Mon Nov 22 2010 Olivier Bilodeau <obilodeau@inverse.ca>
- Minor changes to the addons/ directory layout that needed to be reflected
  here

* Tue Nov 16 2010 Olivier Bilodeau <obilodeau@inverse.ca>
- New dependencies: perl-Text-CSV and perl-Text-CSV_XS used node importation

* Mon Nov 01 2010 Olivier Bilodeau <obilodeau@inverse.ca>
- Added new pf/lib/pf/web/* to package which should hold captive portal related
  submodules.

* Wed Oct 27 2010 Olivier Bilodeau <obilodeau@inverse.ca>
- Added new pf::web::custom module which is meant to be controlled by clients
  (so we don't overwrite it by default)

* Tue Oct 26 2010 Olivier Bilodeau <obilodeau@inverse.ca>
- New dir and files for pf::services... submodules.
- Added addons/freeradius-integration/ files to package.

* Tue Sep 28 2010 Olivier Bilodeau <obilodeau@inverse.ca>
- Removed pf/cgi-bin/pdp.cgi from files manifest. It was removed from source
  tree.

* Fri Sep 24 2010 Olivier Bilodeau <obilodeau@inverse.ca>
- Added lib/pf/*.pl to the file list for new lib/pf/mod_perl_require.pl

* Tue Sep 22 2010 Olivier Bilodeau <obilodeau@inverse.ca>
- Version bump, doing 1.9.2 pre-release snapshots now
- Removing perl-LWP-UserAgent-Determined as a dependency of remote-snort-sensor.
  See #882;
  http://www.packetfence.org/bugs/view.php?id=882

* Tue Sep 22 2010 Olivier Bilodeau <obilodeau@inverse.ca> - 1.9.1-0
- New upstream release 1.9.1

* Tue Sep 21 2010 Olivier Bilodeau <obilodeau@inverse.ca>
- Added mod_perl as a dependency. Big captive portal performance gain. 
  Fixes #879;

* Wed Aug 25 2010 Olivier Bilodeau <obilodeau@inverse.ca>
- Added perl(Authen::Radius) as a dependency. Required by the optional radius
  authentication in the captive portal. Fixes #1047;

* Wed Aug 04 2010 Olivier Bilodeau <obilodeau@inverse.ca>
- Version bump, doing 1.9.1 pre-release snapshots now

* Tue Jul 27 2010 Olivier Bilodeau <obilodeau@inverse.ca>
- Added conf/admin.perm file to the files manifest

* Tue Jul 15 2010 Olivier Bilodeau <obilodeau@inverse.ca> - 1.9.0
- New upstream release 1.9.0

* Tue May 18 2010 Olivier Bilodeau <obilodeau@inverse.ca>
- Added missing file for Floating Network Device support: 
  floating_network_device.conf

* Fri May 07 2010 Olivier Bilodeau <obilodeau@inverse.ca>
- Added new files for Floating Network Device support
- Added perl(Test::NoWarnings) as a build-time dependency (used for tests)

* Thu May 06 2010 Olivier Bilodeau <obilodeau@inverse.ca>
- Fixed packaging of 802.1x rlm_perl_packetfence_* files and new radius files
- Removing the pinned perl(Parse::RecDescent) version. Fixes #833;
- Snapshot vs releases is now defined by an rpmbuild argument
- source_release should now be passed as an argument to simplify our nightly 
  build system. Fixes #946;
- Fixed a problem with addons/integration-testing files
- Perl required version is now 5.8.8 since a lot of our source files explictly
  ask for 5.8.8. Fixes #868;
- Added perl(Test::MockModule) as a build dependency (required for tests)
- Test modules are now required for building instead of required for package
  install. Fixes #866;

* Thu Apr 29 2010 Olivier Bilodeau <obilodeau@inverse.ca>
- Added mod_perl as a dependency

* Wed Apr 28 2010 Olivier Bilodeau <obilodeau@inverse.ca>
- Added perl(Try::Tiny) and perl(Test::Exception) as a dependency used for 
  exception-handling and its testing
- Linking to new database schema

* Fri Apr 23 2010 Olivier Bilodeau <obilodeau@inverse.ca>
- New addons/integration-testing folder with integration-testing scripts. More
  to come!
- Added perl(Readonly::XS) as a dependency. Readonly becomes faster with it. 

* Mon Apr 19 2010 Olivier Bilodeau <obilodeau@inverse.ca>
- packetfence-remote-snort-sensor back to life. Fixes #888;
  http://www.packetfence.org/mantis/view.php?id=888

* Tue Apr 06 2010 Olivier Bilodeau <obilodeau@inverse.ca> - 1.8.8-0.20100406
- Version bump to snapshot 20100406

* Tue Mar 16 2010 Olivier Bilodeau <obilodeau@inverse.ca> - 1.8.7-2
- Fix upgrade bug from 1.8.4: Changed perl-Locale-gettext dependency to use the
  perl namespace version perl(Locale-gettext). Fixes #931;
  http://www.packetfence.org/mantis/view.php?id=931

* Tue Mar 11 2010 Olivier Bilodeau <obilodeau@inverse.ca> - 1.8.8-0.20100311
- Version bump to snapshot 20100311

* Tue Jan 05 2010 Olivier Bilodeau <obilodeau@inverse.ca> - 1.8.7-1
- Version bump to 1.8.7

* Thu Dec 17 2009 Olivier Bilodeau <obilodeau@inverse.ca> - 1.8.6-3
- Added perl-SOAP-Lite as a dependency of remote-snort-sensor. Fixes #881;
  http://www.packetfence.org/mantis/view.php?id=881
- Added perl-LWP-UserAgent-Determined as a dependency of remote-snort-sensor.
  Fixes #882;
  http://www.packetfence.org/mantis/view.php?id=882

* Tue Dec 04 2009 Olivier Bilodeau <obilodeau@inverse.ca> - 1.8.6-2
- Fixed link to database schema
- Rebuilt packages

* Tue Dec 01 2009 Olivier Bilodeau <obilodeau@inverse.ca> - 1.8.6-1
- Version bump to 1.8.6
- Changed Source of the snapshot releases to packetfence.org

* Fri Nov 20 2009 Olivier Bilodeau <obilodeau@inverse.ca> - 1.8.6-0.20091120
- Version bump to snapshot 20091120
- Changed some default behavior for overwriting config files (for the better)

* Fri Oct 30 2009 Olivier Bilodeau <obilodeau@inverse.ca> - 1.8.5-2
- Modifications made to the dependencies to avoid installing Parse::RecDescent 
  that doesn't work with PacketFence

* Wed Oct 28 2009 Olivier Bilodeau <obilodeau@inverse.ca> - 1.8.5-1
- Version bump to 1.8.5

* Tue Oct 27 2009 Olivier Bilodeau <obilodeau@inverse.ca> - 1.8.5-0.20091027
- Added build instructions to avoid badly named release tarball
- Version bump to snapshot 20091027

* Mon Oct 26 2009 Olivier Bilodeau <obilodeau@inverse.ca> - 1.8.5-0.20091026
- Parse::RecDescent is a build dependency AND a runtime one. Fixes #806;
  http://packetfence.org/mantis/view.php?id=806
- Pulling php-pear-Log instead of php-pear. Fixes #804
  http://packetfence.org/mantis/view.php?id=804
- New dependency for SNMPv3 support with AES: perl-Crypt-Rijndael. Fixes #775;
  http://packetfence.org/mantis/view.php?id=775

* Fri Oct 23 2009 Olivier Bilodeau <obilodeau@inverse.ca> - 1.8.5-0.20091023
- Major improvements to the SPEC file. Starting changelog<|MERGE_RESOLUTION|>--- conflicted
+++ resolved
@@ -789,14 +789,12 @@
 %attr(6755, root, root) /usr/local/pf/bin/pfcmd
 
 %changelog
-<<<<<<< HEAD
+* Mon Oct 01 2012 Francois Gaudreault <fgaudreault@inverse.ca>
+- Adding Net::Oauth2 as a required package.
+
 * Mon Sep 17 2012 Olivier Bilodeau <obilodeau@inverse.ca>
 - Made packetfence a a noarch subpackage of a new virtual packetfence-source
   so we can build -pfcmd-suid as arch-specific.
-=======
-* Mon Oct 01 2012 Francois Gaudreault <fgaudreault@inverse.ca>
-- Adding Net::Oauth2 as a required package.
->>>>>>> daa32ce1
 
 * Wed Sep 05 2012 Olivier Bilodeau <obilodeau@inverse.ca> - 3.5.1-1
 - New release 3.5.1
