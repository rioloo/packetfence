--- conflicted
+++ resolved
@@ -424,7 +424,6 @@
   rm -f /etc/logrotate.d/snort
 fi
 
-<<<<<<< HEAD
 #Check if RADIUS have a dh
 if [ ! -f /usr/local/pf/raddb/certs/dh ]; then
   echo "Building default RADIUS certificates..."
@@ -433,10 +432,9 @@
 else
   echo "DH already exists, won't touch it!"
 fi
-=======
+
 #Start pfappserver
 service pfappserver start
->>>>>>> bb78b731
 
 echo Installation complete
 echo "  * Please fire up your Web browser and go to http://@ip_packetfence:3000/configurator to complete your PacketFence configuration."
@@ -652,15 +650,12 @@
 %config(noreplace)      /usr/local/pf/lib/pf/inline/custom.pm
 %config(noreplace)      /usr/local/pf/lib/pf/lookup/node.pm
 %config(noreplace)      /usr/local/pf/lib/pf/lookup/person.pm
-<<<<<<< HEAD
 %dir                    /usr/local/pf/lib/pf/pfcmd
                         /usr/local/pf/lib/pf/pfcmd/*
 %dir                    /usr/local/pf/lib/pf/Portal
                         /usr/local/pf/lib/pf/Portal/*
 %dir                    /usr/local/pf/lib/pf/radius
                         /usr/local/pf/lib/pf/radius/constants.pm
-=======
->>>>>>> bb78b731
 %config(noreplace)      /usr/local/pf/lib/pf/radius/custom.pm
 %config(noreplace)      /usr/local/pf/lib/pf/roles/custom.pm
 %config(noreplace)      /usr/local/pf/lib/pf/soh/custom.pm
