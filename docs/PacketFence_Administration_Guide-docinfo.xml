<copyright>
  <year>2008-2012</year>
  <holder>Inverse inc.</holder>
</copyright>
<revhistory>
  <revision>
    <revnumber>2.3</revnumber>
<<<<<<< HEAD
    <date>2012-07-30</date>
    <authorinitials>FG</authorinitials>
    <revremark>Doc update for RADIUS</revremark>
=======
    <date>2012-07-19</date>
    <authorinitials>FG</authorinitials>
    <revremark>Adding suricata documentation</revremark>
>>>>>>> 846a9368
  </revision>
  <revision>
    <revnumber>2.2</revnumber>
    <date>2012-06-13</date>
    <authorinitials>OB, FD</authorinitials>
    <revremark>Added installation procedure for Debian. A minor fix to RHEL6 install instructions.</revremark>
  </revision>
  <revision>
    <revnumber>2.1</revnumber>
    <date>2012-04-12</date>
    <authorinitials>OB, DW</authorinitials>
    <revremark>Added new documentation about pre-registered, sponsored guests and role-based enforcement. Covered updated inline enforcement instructions. Updated drbd and samba installation instructions. SoH, ntlm_auth test and some typos fixed too.</revremark>
  </revision>
  <revision>
    <revnumber>2.0</revnumber>
    <date>2012-02-22</date>
    <authorinitials>FG, OB, DW</authorinitials>
    <revremark>Documentation ported to asciidoc. Added section for accounting violations based on bandwidth, OpenVAS-based client side policy compliance and billing integration. Updated FreeRADIUS 2 config and log locations. More documentation about running a scan from a remote server. Improvements to the trap limit feature description. Updated guest registration configuration section (new parameter introduced). Added basic VoIP documentation and warning regarding CLI access due to #1370.</revremark>
  </revision>
  <revision>
    <revnumber>1.0</revnumber>
    <date>2008-12-13</date>
    <authorinitials>DG</authorinitials>
    <revremark>First OpenDocument version.</revremark>
  </revision>
</revhistory>
<authorgroup>
  <author>
    <firstname>Olivier</firstname>
    <surname>Bilodeau</surname>
    <affiliation>
      <address>
        <email>obilodeau@inverse.ca</email>
      </address>
    </affiliation>
  </author>
  <author>
    <firstname>Fabrice</firstname>
    <surname>Durand</surname>
    <affiliation>
      <address>
        <email>fdurand@inverse.ca</email>
      </address>
    </affiliation>
  </author>
  <author>
    <firstname>François</firstname>
    <surname>Gaudreault</surname>
    <affiliation>
      <address>
        <email>fgaudreault@inverse.ca</email>
      </address>
    </affiliation>
  </author>
  <author>
    <firstname>Derek</firstname>
    <surname>Wuelfrath</surname>
    <affiliation>
      <address>
        <email>dwuelfrath@inverse.ca</email>
      </address>
    </affiliation>
  </author>
  <othercredit>
    <personname>
      <firstname>Dominik</firstname>
      <surname>Gehl</surname>
    </personname>
    <contrib>Past Authors</contrib>
  </othercredit>
</authorgroup><|MERGE_RESOLUTION|>--- conflicted
+++ resolved
@@ -4,16 +4,16 @@
 </copyright>
 <revhistory>
   <revision>
-    <revnumber>2.3</revnumber>
-<<<<<<< HEAD
+    <revnumber>2.4</revnumber>
     <date>2012-07-30</date>
     <authorinitials>FG</authorinitials>
     <revremark>Doc update for RADIUS</revremark>
-=======
+  </revision>
+  <revision>
+    <revnumber>2.3</revnumber>
     <date>2012-07-19</date>
     <authorinitials>FG</authorinitials>
     <revremark>Adding suricata documentation</revremark>
->>>>>>> 846a9368
   </revision>
   <revision>
     <revnumber>2.2</revnumber>
