--- conflicted
+++ resolved
@@ -5,20 +5,12 @@
 <revhistory>
   <revision>
     <revnumber>2.6</revnumber>
-<<<<<<< HEAD
-    <date>2012-08-14</date>
-    <authorinitials>OB, DW</authorinitials>
-    <revremark>
-      Proper ownership of the /var/lib/samba/winbind_privileged folder since
-      3.5 release. Added EPEL on the installation line for RHEL-based systems.
-=======
     <date>2012-08-22</date>
     <authorinitials>OB, DW</authorinitials>
     <revremark>
       Managed FreeRADIUS updates. Proper ownership of the
       /var/lib/samba/winbind_privileged folder since 3.5 release. Added EPEL
       on the installation line for RHEL-based systems.
->>>>>>> 52641ad0
     </revremark>
   </revision>
   <revision>
