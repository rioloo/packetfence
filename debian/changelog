<<<<<<< HEAD
=======
packetfence (4.5.0) unstable; urgency=low

  * Version 4.5.0

 -- Inverse <info@inverse.ca> Wed, 22 Oct 2014 12:00:00 -0400

>>>>>>> 2742f468
packetfence (4.4.0) unstable; urgency=low

  * Version 4.4.0

 -- Inverse <info@inverse.ca> Wed, 10 Sep 2014 12:00:00 -0400

packetfence (4.3.0) unstable; urgency=low

  * Version 4.3.0

 -- Inverse <info@inverse.ca> Thu, 26 Jun 2014 12:00:00 -0400

packetfence (4.2.2) unstable; urgency=low

  * Version 4.2.2

 -- Inverse <info@inverse.ca> Tue, 29 May 2014 12:00:00 -0400

packetfence (4.2.1) unstable; urgency=low

  * Version 4.2.1

 -- Inverse <info@inverse.ca> Tue, 16 May 2014 12:00:00 -0400

packetfence (4.2.0) unstable; urgency=low

  * Version 4.2.0

 -- Inverse <info@inverse.ca> Tue, 6 May 2014 12:00:00 -0400

packetfence (4.1.0) unstable; urgency=low

  * Version 4.1.0

 -- Francis Lachapelle <flachapelle@inverse.ca> Wed, 11 Dec 2013 12:00:00 -0400

packetfence (4.0.6) unstable; urgency=low

  * Version 4.0.6

 -- Francis Lachapelle <flachapelle@inverse.ca> Thu, 5 Sep 2013 12:00:00 -0400

packetfence (4.0.5) unstable; urgency=low

  * Version 4.0.5

 -- Francis Lachapelle <flachapelle@inverse.ca> Fri, 9 Aug 2013 12:00:00 -0400

packetfence (4.0.4) unstable; urgency=low

  * Version 4.0.4

 -- Francis Lachapelle <flachapelle@inverse.ca> Mon, 5 Aug 2013 12:00:00 -0400

packetfence (4.0.3) unstable; urgency=low

  * Version 4.0.3

 -- Francis Lachapelle <flachapelle@inverse.ca> Mon, 22 Jul 2013 12:00:00 -0400

packetfence (4.0.2) unstable; urgency=low

  * Version 4.0.2

 -- Francis Lachapelle <flachapelle@inverse.ca> Fri, 12 Jul 2013 12:00:00 -0400

packetfence (4.0.0) unstable; urgency=low

  * Version 4.0.0

 -- Francis Lachapelle <flachapelle@inverse.ca>  Wed, 8 May 2013 12:00:00 -0400

packetfence (3.6.1) unstable; urgency=low

  * Version 3.6.1

 -- Derek Wuelfrath <dwuelfrath@inverse.ca>  Thu, 10 Oct 2012 17:12:00 -0400

packetfence (3.6.0) unstable; urgency=low

  * Version 3.6.0

 -- Francois Gaudreault <fgaudreault@inverse.ca>  Thu, 25 Oct 2012 15:01:00 -0400

packetfence (3.5.1) unstable; urgency=low

  * Version 3.5.1

 -- Olivier Bilodeau <obilodeau@inverse.ca>  Wed, 05 Sep 2012 13:36:00 -0400

packetfence (3.5.0) unstable; urgency=low

  * Version 3.5.0

 -- Derek Wuelfrath <dwuelfrath@inverse.ca>  Wed, 01 Aug 2012 11:42:00 -0400

packetfence (3.4.1) unstable; urgency=low

  * Version 3.4.1

 -- Olivier Bilodeau <obilodeau@inverse.ca>  Mon, 18 Apr 2012 11:17:00 -0400

packetfence (3.4.0) unstable; urgency=low

  * Version 3.4.0

 -- Olivier Bilodeau <obilodeau@inverse.ca>  Wed, 13 Apr 2012 14:10:03 -0400

packetfence (3.3.2) unstable; urgency=low

  * Version 3.3.2

 -- Olivier Bilodeau <obilodeau@inverse.ca>  Mon, 23 Apr 2012 13:24:03 -0400

packetfence (3.3.1-1) unstable; urgency=low

  * Version 3.3.1

 -- Durand fabrice <fdurand@inverse.ca>  Wed, 16 Apr 2012 14:41:28 -0400

packetfence (3.2.0-2) unstable; urgency=low

  * Change postinst

 -- Durand fabrice <fdurand@inverse.ca>  Wed, 16 Apr 2012 14:36:28 -0400

packetfence (3.2.0-1) unstable; urgency=low

  * Initial release (Closes: #nnnn)  <nnnn is the bug number of your ITP>

 -- Durand fabrice <fdurand@inverse.ca>  Wed, 04 Apr 2012 14:36:28 -0400<|MERGE_RESOLUTION|>--- conflicted
+++ resolved
@@ -1,12 +1,9 @@
-<<<<<<< HEAD
-=======
 packetfence (4.5.0) unstable; urgency=low
 
   * Version 4.5.0
 
  -- Inverse <info@inverse.ca> Wed, 22 Oct 2014 12:00:00 -0400
 
->>>>>>> 2742f468
 packetfence (4.4.0) unstable; urgency=low
 
   * Version 4.4.0
