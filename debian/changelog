<<<<<<< HEAD
=======
packetfence (4.6.1) unstable; urgency=low

  * Version 4.6.1

 -- Inverse <info@inverse.ca> Thu, 19 Feb 2015 12:00:00 -0400

>>>>>>> d3829eed
packetfence (4.6.0) unstable; urgency=low

  * Version 4.6.0

 -- Inverse <info@inverse.ca> Wed, 04 Feb 2015 12:00:00 -0400

packetfence (4.5.1) unstable; urgency=low

  * Version 4.5.1

 -- Inverse <info@inverse.ca> Mon, 10 Nov 2014 12:00:00 -0400

packetfence (4.5.0) unstable; urgency=low

  * Version 4.5.0

 -- Inverse <info@inverse.ca>  Wed, 22 Oct 2014 12:00:00 -0400

packetfence (4.4.0) unstable; urgency=low

  * Version 4.4.0

 -- Inverse <info@inverse.ca>  Wed, 10 Sep 2014 12:00:00 -0400

packetfence (4.3.0) unstable; urgency=low

  * Version 4.3.0

 -- Inverse <info@inverse.ca>  Thu, 26 Jun 2014 12:00:00 -0400

packetfence (4.2.2) unstable; urgency=low

  * Version 4.2.2

 -- Inverse <info@inverse.ca>  Tue, 29 May 2014 12:00:00 -0400

packetfence (4.2.1) unstable; urgency=low

  * Version 4.2.1

 -- Inverse <info@inverse.ca>  Tue, 16 May 2014 12:00:00 -0400

packetfence (4.2.0) unstable; urgency=low

  * Version 4.2.0

 -- Inverse <info@inverse.ca>  Tue, 6 May 2014 12:00:00 -0400

packetfence (4.1.0) unstable; urgency=low

  * Version 4.1.0

 -- Francis Lachapelle <flachapelle@inverse.ca>  Wed, 11 Dec 2013 12:00:00 -0400

packetfence (4.0.6) unstable; urgency=low

  * Version 4.0.6

 -- Francis Lachapelle <flachapelle@inverse.ca>  Thu, 5 Sep 2013 12:00:00 -0400

packetfence (4.0.5) unstable; urgency=low

  * Version 4.0.5

 -- Francis Lachapelle <flachapelle@inverse.ca> Fri, 9 Aug 2013 12:00:00 -0400

packetfence (4.0.4) unstable; urgency=low

  * Version 4.0.4

 -- Francis Lachapelle <flachapelle@inverse.ca>  Mon, 5 Aug 2013 12:00:00 -0400

packetfence (4.0.3) unstable; urgency=low

  * Version 4.0.3

 -- Francis Lachapelle <flachapelle@inverse.ca>  Mon, 22 Jul 2013 12:00:00 -0400

packetfence (4.0.2) unstable; urgency=low

  * Version 4.0.2

 -- Francis Lachapelle <flachapelle@inverse.ca>  Fri, 12 Jul 2013 12:00:00 -0400

packetfence (4.0.0) unstable; urgency=low

  * Version 4.0.0

 -- Francis Lachapelle <flachapelle@inverse.ca>  Wed, 8 May 2013 12:00:00 -0400

packetfence (3.6.1) unstable; urgency=low

  * Version 3.6.1

 -- Derek Wuelfrath <dwuelfrath@inverse.ca>  Thu, 10 Oct 2012 17:12:00 -0400

packetfence (3.6.0) unstable; urgency=low

  * Version 3.6.0

 -- Francois Gaudreault <fgaudreault@inverse.ca>  Thu, 25 Oct 2012 15:01:00 -0400

packetfence (3.5.1) unstable; urgency=low

  * Version 3.5.1

 -- Olivier Bilodeau <obilodeau@inverse.ca>  Wed, 05 Sep 2012 13:36:00 -0400

packetfence (3.5.0) unstable; urgency=low

  * Version 3.5.0

 -- Derek Wuelfrath <dwuelfrath@inverse.ca>  Wed, 01 Aug 2012 11:42:00 -0400

packetfence (3.4.1) unstable; urgency=low

  * Version 3.4.1

 -- Olivier Bilodeau <obilodeau@inverse.ca>  Mon, 18 Apr 2012 11:17:00 -0400

packetfence (3.4.0) unstable; urgency=low

  * Version 3.4.0

 -- Olivier Bilodeau <obilodeau@inverse.ca>  Wed, 13 Apr 2012 14:10:03 -0400

packetfence (3.3.2) unstable; urgency=low

  * Version 3.3.2

 -- Olivier Bilodeau <obilodeau@inverse.ca>  Mon, 23 Apr 2012 13:24:03 -0400

packetfence (3.3.1-1) unstable; urgency=low

  * Version 3.3.1

 -- Durand fabrice <fdurand@inverse.ca>  Wed, 16 Apr 2012 14:41:28 -0400

packetfence (3.2.0-2) unstable; urgency=low

  * Change postinst

 -- Durand fabrice <fdurand@inverse.ca>  Wed, 16 Apr 2012 14:36:28 -0400

packetfence (3.2.0-1) unstable; urgency=low

  * Initial release (Closes: #nnnn)  <nnnn is the bug number of your ITP>

 -- Durand fabrice <fdurand@inverse.ca>  Wed, 04 Apr 2012 14:36:28 -0400<|MERGE_RESOLUTION|>--- conflicted
+++ resolved
@@ -1,12 +1,9 @@
-<<<<<<< HEAD
-=======
 packetfence (4.6.1) unstable; urgency=low
 
   * Version 4.6.1
 
  -- Inverse <info@inverse.ca> Thu, 19 Feb 2015 12:00:00 -0400
 
->>>>>>> d3829eed
 packetfence (4.6.0) unstable; urgency=low
 
   * Version 4.6.0
