package pf::web;

=head1 NAME

pf::web - module to generate the different web pages.

=cut

=head1 DESCRIPTION

pf::web contains the functions necessary to generate different web pages:
based on pre-defined templates: login, registration, release, error, status.  

It is possible to customize the behavior of this module by redefining its subs in pf::web::custom.
See F<pf::web::custom> for details.

=head1 CONFIGURATION AND ENVIRONMENT

Read the following template files: F<release.html>, 
F<login.html>, F<enabler.html>, F<error.html>, F<status.html>, 
F<register.html>.

=cut

#TODO all template destination should be variables allowing redefinitions by pf::web::custom

use strict;
use warnings;

use Date::Parse;
use File::Basename;
use HTML::Entities;
use JSON;
use Locale::gettext;
use Log::Log4perl;
use POSIX;
use Readonly;
use Template;
use URI::Escape qw(uri_escape uri_unescape);

BEGIN {
    use Exporter ();
    our ( @ISA, @EXPORT );
    @ISA = qw(Exporter);
    # No export to force users to use full package name and allowing pf::web::custom to redefine us
    @EXPORT = qw(i18n ni18n i18n_format);
}

use pf::config;
use pf::enforcement qw(reevaluate_access);
use pf::iplog qw(ip2mac);
use pf::node qw(node_attributes node_modify node_register node_view is_max_reg_nodes_reached);
use pf::os qw(dhcp_fingerprint_view);
use pf::useragent;
use pf::util;
use pf::violation qw(violation_count);
use pf::web::auth; 

Readonly our $LOOPBACK_IPV4 => '127.0.0.1';

=head1 SUBROUTINES

Warning: The list of subroutine is incomplete

=over

=cut

sub i18n {
    my $msgid = shift;

    return gettext($msgid);
}

sub ni18n {
    my $singular = shift;
    my $plural = shift;
    my $category = shift;

    return ngettext($singular, $plural, $category);
}

=item i18n_format

Pass message id through gettext then sprintf it.

Meant to be called from the TT templates.

=cut
sub i18n_format {
    my ($msgid, @args) = @_;

    return sprintf(gettext($msgid), @args);
}

sub web_get_locale {
    my ($cgi,$session) = @_;
    my $logger = Log::Log4perl::get_logger('pf::web');
    my $authorized_locale_txt = $Config{'general'}{'locale'};
    my @authorized_locale_array = split(/\s*,\s*/, $authorized_locale_txt);
    if ( defined($cgi->url_param('lang')) ) {
        $logger->info("url_param('lang') is " . $cgi->url_param('lang'));
        my $user_chosen_language = $cgi->url_param('lang');
        if (grep(/^$user_chosen_language$/, @authorized_locale_array) == 1) {
            $logger->info("setting language to user chosen language "
                 . $user_chosen_language);
            $session->param("lang", $user_chosen_language);
            return $user_chosen_language;
        }
    }
    if ( defined($session->param("lang")) ) {
        $logger->info("returning language " . $session->param("lang")
            . " from session");
        return $session->param("lang");
    }
    return $authorized_locale_array[0];
}

=item _render_template

Cuts in the session cookies and template rendering boiler plate.

=cut
sub _render_template {
    my ($portalSession, $template, $vars_ref, $r) = @_;
    my $logger = Log::Log4perl::get_logger(__PACKAGE__);
    # so that we will get the calling sub in the logs instead of this utility sub
    local $Log::Log4perl::caller_depth = $Log::Log4perl::caller_depth + 1;

    # add generic components to template's vars
    $vars_ref->{'logo'} = $portalSession->getProfile->getLogo;
    $vars_ref->{'i18n'} = \&i18n;
    $vars_ref->{'i18n_format'} = \&i18n_format;

    my $cgi = $portalSession->getCgi;
    my $session = $portalSession->getSession;

    my $cookie = $cgi->cookie( CGISESSID => $session->id );
    print $cgi->header( -cookie => $cookie );

    $logger->debug("rendering template named $template");
    my $tt = Template->new({ 
        INCLUDE_PATH => [$CAPTIVE_PORTAL{'TEMPLATE_DIR'} . $portalSession->getProfile->getTemplatePath], 
    });
    $tt->process( $template, $vars_ref, $r ) || do {
        $logger->error($tt->error());
        return $FALSE;
    };
    return $TRUE;
}

sub generate_release_page {
    my ( $portalSession, $r ) = @_;
    my $logger = Log::Log4perl::get_logger('pf::web');

    # First blast at consuming portalSession object
    my $cgi             = $portalSession->getCgi();
    my $session         = $portalSession->getSession();

    setlocale( LC_MESSAGES, web_get_locale($cgi, $session) );
    bindtextdomain( "packetfence", "$conf_dir/locale" );
    textdomain("packetfence");

    my $vars = {
        logo            => $portalSession->getProfile->getLogo,
        timer           => $Config{'trapping'}{'redirtimer'},
        destination_url => encode_entities($portalSession->getDestinationUrl),
        redirect_url => $Config{'trapping'}{'redirecturl'},
        i18n => \&i18n,
        initial_delay => $CAPTIVE_PORTAL{'NET_DETECT_INITIAL_DELAY'},
        retry_delay => $CAPTIVE_PORTAL{'NET_DETECT_RETRY_DELAY'},
        external_ip => $Config{'captive_portal'}{'network_detection_ip'},
        auto_redirect => $Config{'captive_portal'}{'network_detection'},
        list_help_info  => [
            { name => i18n('IP'),  value => $portalSession->getClientIp },
            { name => i18n('MAC'), value => $portalSession->getClientMac }
        ],
    };

    # override destination_url if we enabled the always_use_redirecturl option
    if (isenabled($Config{'trapping'}{'always_use_redirecturl'})) {
        $vars->{'destination_url'} = $Config{'trapping'}{'redirecturl'};
    }

    my $html_txt;
    my $template = Template->new({ 
        INCLUDE_PATH => [$CAPTIVE_PORTAL{'TEMPLATE_DIR'} . $portalSession->getProfile->getTemplatePath],
    });
    $template->process( "release.html", $vars, \$html_txt ) || $logger->error($template->error());
    
    my $cookie = $cgi->cookie( CGISESSID => $session->id );
    print $cgi->header(
        -cookie         => $cookie,
        -Content_length => length($html_txt),
        -Connection     => 'Close'
    );
    if ($r) { print $r->print($html_txt); }
    else    { print STDOUT $html_txt; }
}

=item supports_mobileconfig_provisioning

Validating that the node supports mobile configuration provisioning, that it's configured 
and that the node's category matches the configuration.

=cut
sub supports_mobileconfig_provisioning {
    my ( $portalSession ) = @_;
    my $logger = Log::Log4perl::get_logger('pf::web');

    return $FALSE if (isdisabled($Config{'provisioning'}{'autoconfig'}));

    # is this an iDevice?
    # TODO get rid of hardcoded targets like that
    my $node_attributes = node_attributes($portalSession->getClientMac);
    my @fingerprint = dhcp_fingerprint_view($node_attributes->{'dhcp_fingerprint'});
    return $FALSE if (!defined($fingerprint[0]->{'os'}) || $fingerprint[0]->{'os'} !~ /Apple iPod, iPhone or iPad/); 

    # do we perform provisioning for this category?
    my $config_category = $Config{'provisioning'}{'category'};
    my $node_cat = $node_attributes->{'category'};

    # validating that the node is under the proper category for mobile config provioning
    return $TRUE if ( $config_category eq 'any' || (defined($node_cat) && $node_cat eq $config_category));

    # otherwise
    return $FALSE;
}

=item generate_mobileconfig_provisioning_page

Offers a page that links to the proper provisioning XML.

=cut
sub generate_mobileconfig_provisioning_page {
    my ( $portalSession ) = @_;
    my $logger = Log::Log4perl::get_logger('pf::web');

    # First blast at portalSession object consumption
    my $cgi     = $portalSession->getCgi;
    my $session = $portalSession->getSession;

    setlocale( LC_MESSAGES, web_get_locale($cgi, $session) );
    bindtextdomain( "packetfence", "$conf_dir/locale" );
    textdomain("packetfence");

    my $vars = {
        list_help_info  => [
            { name => i18n('IP'),  value => $portalSession->getClientIp },
            { name => i18n('MAC'), value => $portalSession->getClientMac }
        ],
    };

    _render_template($portalSession, 'release_with_xmlconfig.html', $vars);
}

=item generate_apple_mobileconfig_provisioning_xml

Generate the proper .mobileconfig XML to automatically configure Wireless for iOS devices.

=cut
sub generate_apple_mobileconfig_provisioning_xml {
    my ( $portalSession ) = @_;
    my $logger = Log::Log4perl::get_logger('pf::web');

    # First blast at consuming portalSession object
    my $cgi     = $portalSession->getCgi();
    my $session = $portalSession->getSession();

    # if not logged in, disallow access
    return if (!defined($session->param('username')));

    my $vars = {
        username => $session->param('username'),
        ssid => $Config{'provisioning'}{'ssid'},
    };

    # Some required headers
    # http://www.rootmanager.com/iphone-ota-configuration/iphone-ota-setup-with-signed-mobileconfig.html
    print $cgi->header( 'Content-type: application/x-apple-aspen-config; chatset=utf-8' );
    print $cgi->header( 'Content-Disposition: attachment; filename="wireless-profile.mobileconfig"' );

    # Using TT to render the XML with correct variables populated
    my $template = Template->new({ 
        INCLUDE_PATH => [$CAPTIVE_PORTAL{'TEMPLATE_DIR'} . $portalSession->getProfile->getTemplatePath],
    });
    $template->process( "wireless-profile.xml", $vars ) || $logger->error($template->error());
}

sub generate_scan_start_page {
    my ( $portalSession, $r ) = @_;
    my $logger = Log::Log4perl::get_logger(__PACKAGE__);

    # First blast at portalSession object consumption
    my $cgi             = $portalSession->getCgi;
    my $session         = $portalSession->getSession;

    setlocale( LC_MESSAGES, web_get_locale($cgi, $session) );
    bindtextdomain( "packetfence", "$conf_dir/locale" );
    textdomain("packetfence");

    my $vars = {
        logo            => $portalSession->getProfile->getLogo,
        timer           => $Config{'scan'}{'duration'},
        destination_url => encode_entities($portalSession->getDestinationUrl),
        i18n => \&i18n,
        txt_message     => sprintf(
            i18n("system scan in progress"),
            $Config{'scan'}{'duration'}
        ),
        list_help_info  => [
            { name => i18n('IP'),  value => $portalSession->getClientIp },
            { name => i18n('MAC'), value => $portalSession->getClientMac }
        ],
    };
    # Once the progress bar is over, try redirecting
    my $html_txt;
    my $template = Template->new({ 
        INCLUDE_PATH => [$CAPTIVE_PORTAL{'TEMPLATE_DIR'} . $portalSession->getProfile->getTemplatePath],
    });
    $template->process( "scan.html", $vars, \$html_txt ) || $logger->error($template->error());
    my $cookie = $cgi->cookie( CGISESSID => $session->id );
    print $cgi->header(
        -cookie         => $cookie,
        -Content_length => length($html_txt),
        -Connection     => 'Close'
    );
    if ($r) { $r->print($html_txt); }
    else    { print STDOUT $html_txt; }
}

sub generate_login_page {
    my ( $portalSession, $err ) = @_;
    my $logger = Log::Log4perl::get_logger(__PACKAGE__);

    # First blast at consuming portalSession object
    my $cgi             = $portalSession->getCgi();
    my $session         = $portalSession->getSession();

    setlocale( LC_MESSAGES, web_get_locale($cgi, $session) );
    bindtextdomain( "packetfence", "$conf_dir/locale" );
    textdomain("packetfence");

    my $vars = {
        destination_url => encode_entities($portalSession->getDestinationUrl),
        list_help_info  => [
            { name => i18n('IP'),  value => $portalSession->getClientIp },
            { name => i18n('MAC'), value => $portalSession->getClientMac }
        ],
    };

    $vars->{'guest_allowed'} = isenabled($portalSession->getProfile->getGuestSelfReg);
    $vars->{'txt_auth_error'} = i18n($err) if (defined($err)); 

    # return login
    $vars->{'username'} = encode_entities($cgi->param("username"));

    # authentication
    $vars->{selected_auth} = encode_entities($cgi->param("auth")) || $portalSession->getProfile->getDefaultAuth; 
    $vars->{list_authentications} = pf::web::auth::list_enabled_auth_types();

    _render_template($portalSession, 'login.html', $vars);
}

sub generate_enabler_page {
    my ( $portalSession, $violation_id, $enable_text ) = @_;
    my $logger = Log::Log4perl::get_logger(__PACKAGE__);

    # First blast of portalSession object consumption
    my $cgi = $portalSession->getCgi();
    my $session = $portalSession->getSession();

    setlocale( LC_MESSAGES, web_get_locale($cgi, $session) );
    bindtextdomain( "packetfence", "$conf_dir/locale" );
    textdomain("packetfence");

    my $vars = {
        destination_url => encode_entities($portalSession->getDestinationUrl),
        violation_id    => $violation_id,
        enable_text     => $enable_text,
    };

    _render_template($portalSession, 'enabler.html', $vars)
}

sub generate_redirect_page {
    my ( $portalSession, $violation_url ) = @_;
    my $logger = Log::Log4perl::get_logger('pf::web');

    # First blast of portalSession object consumption
    my $cgi = $portalSession->getCgi();
    my $session = $portalSession->getSession();

    setlocale( LC_MESSAGES, web_get_locale($cgi, $session) );
    bindtextdomain( "packetfence", "$conf_dir/locale" );
    textdomain("packetfence");

    my $vars = {
        violation_url   => $violation_url,
        destination_url => encode_entities($portalSession->getDestinationUrl),
    };

    _render_template($portalSession, 'redirect.html', $vars);
}

=item generate_aup_standalone_page

Called when someone clicked on /aup which is the pop=up URL for mobile phones.

=cut
sub generate_aup_standalone_page {
    my ( $portalSession ) = @_;
    my $logger = Log::Log4perl::get_logger(__PACKAGE__);

    # First blast at consuming portalSession object
    my $cgi     = $portalSession->getCgi();
    my $session = $portalSession->getSession();

    setlocale( LC_MESSAGES, web_get_locale($cgi, $session) );
    bindtextdomain( "packetfence", "$conf_dir/locale" );
    textdomain("packetfence");

    my $vars = {
        list_help_info  => [
            { name => i18n('IP'),  value => $portalSession->getClientIp },
            { name => i18n('MAC'), value => $portalSession->getClientMac }
        ],
    };

    _render_template($portalSession, 'aup.html', $vars);
}

sub generate_scan_status_page {
    my ( $portalSession, $scan_start_time, $r ) = @_;
    my $logger = Log::Log4perl::get_logger(__PACKAGE__);

    my $refresh_timer = 10; # page will refresh each 10 seconds

    # First blast of portalSession object consumption
    my $cgi = $portalSession->getCgi();
    my $session = $portalSession->getSession();

    setlocale( LC_MESSAGES, web_get_locale($cgi, $session) );
    bindtextdomain( "packetfence", "$conf_dir/locale" );
    textdomain("packetfence");

    my $vars = {
        txt_message      => i18n_format('scan in progress contact support if too long', $scan_start_time),
        txt_auto_refresh => i18n_format('automatically refresh', $refresh_timer),
        destination_url  => encode_entities($portalSession->getDestinationUrl),
        refresh_timer    => $refresh_timer,
        list_help_info  => [
            { name => i18n('IP'),  value => $portalSession->getClientIp },
            { name => i18n('MAC'), value => $portalSession->getClientMac }
        ],
    };

    _render_template($portalSession, 'scan-in-progress.html', $vars, $r);
}

sub generate_error_page {
    my ( $portalSession, $error_msg, $r ) = @_;
    my $logger = Log::Log4perl::get_logger(__PACKAGE__);

    # First blast of portalSession object consumption
    my $cgi = $portalSession->getCgi();
    my $session = $portalSession->getSession();

    setlocale( LC_MESSAGES, web_get_locale($cgi, $session) );
    bindtextdomain( "packetfence", "$conf_dir/locale" );
    textdomain("packetfence");

    my $vars = {
        txt_message => $error_msg,
        list_help_info  => [
            { name => i18n('IP'),   value => $portalSession->getClientIp },
            { name => i18n('MAC'),  value => $portalSession->getClientMac },
        ],
    };

    _render_template($portalSession, 'error.html', $vars, $r);
}

=item generate_admin_error_page

Same behavior of pf::web::generate_error_page but consume old cgi/session paramaters rather than the new portalSession
object since this one is used in the admin portion of the web management and we didn't implement the portalSession
object in this part.

=cut
sub generate_admin_error_page {
    my ( $cgi, $session, $error_msg, $r ) = @_;
    my $logger = Log::Log4perl::get_logger(__PACKAGE__);

    setlocale( LC_MESSAGES, web_get_locale($cgi, $session) );
    bindtextdomain( "packetfence", "$conf_dir/locale" );
    textdomain("packetfence");

    my $vars = {
        logo => $Config{'general'}{'logo'},
        i18n => \&i18n,
        i18n_format => \&i18n_format,
        txt_message => $error_msg,
    };

    my $ip = get_client_ip($cgi);
    my $mac = ip2mac($ip);
    push @{ $vars->{list_help_info} }, { name => i18n('IP'), value => $ip };
    if ($mac) {
        push @{ $vars->{list_help_info} }, { name => i18n('MAC'), value => $mac };
    }

    my $cookie = $cgi->cookie( CGISESSID => $session->id );
    print $cgi->header( -cookie => $cookie );

    my $template = Template->new({ 
        INCLUDE_PATH => [$CAPTIVE_PORTAL{'TEMPLATE_DIR'}],
    });
    $template->process( "error.html", $vars, $r ) || $logger->error($template->error());
}

<<<<<<< HEAD
=======
# ugly hack - fix me!
sub generate_status_page {
    my ( $portalSession ) = @_;
    my $logger = Log::Log4perl::get_logger(__PACKAGE__);

    # First blast at consuming portalSession object
    my $cgi     = $portalSession->getCgi();
    my $session = $portalSession->getSession();
    my $mac     = $portalSession->getClientMac();
    my $ip      = $portalSession->getClientIp();

    my $node_info = node_attributes($mac);
    if ( $session->param("username") ne $node_info->{'pid'} ) {
        generate_error_page( $portalSession, i18n("error: access denied not owner") );
        exit(0);
    }

    setlocale( LC_MESSAGES, web_get_locale($cgi, $session) );
    bindtextdomain( "packetfence", "$conf_dir/locale" );
    textdomain("packetfence");

    my $vars = {
        list_help_info  => [
            { name => i18n('IP'),  value => $ip },
            { name => i18n('MAC'), value => $mac }
        ],
    };
    $vars->{list_addresses} = [
        { name => i18n('IP'),  value => $ip },
        { name => i18n('MAC'), value => $mac },
        {   name  => i18n('Hostname'),
            value => $node_info->{'computername'}
        },
        {   name  => i18n('Gateway') . ' (' . i18n('IP') . ')',
            value => ip2gateway($ip)
        },
        {   name  => i18n('Gateway') . ' (' . i18n('MAC') . ')',
            value => ip2mac( ip2gateway($ip) )
        },
    ];
    $vars->{list_node_info} = [
        {   name  => i18n('Status'),
            value => i18n( $node_info->{'status'} )
        },
        { name => i18n('PID'), value => $node_info->{'pid'} },
    ];
    require pf::violation;
    require pf::class;
    my @violations = pf::violation::violation_view_open($mac);

    foreach my $violation (@violations) {
        my $class_info = pf::class::class_view( $violation->{'vid'} );
        push @{ $vars->{list_violations} },
            {
            name  => $class_info->{'description'},
            value => $violation->{'status'}
            };
    }

    _render_template($portalSession, 'status.html', $vars);
}

=item generate_status_json

Gives information about current node in JSON format

=cut
sub generate_status_json {
    my ( $portalSession ) = @_;

    # First blast at consuming portalSession object
    my $cgi     = $portalSession->getCgi();
    my $session = $portalSession->getSession();
    my $mac     = $portalSession->getClientMac();
    my $ip      = $portalSession->getClientIp();

    my $node_info = node_view($mac);

    print $cgi->header( 'application/json' );
    print objToJson({
        'mac' => $mac,
        'ip' => $ip,
        'hostname' => $node_info->{'computername'},
        'status' => $node_info->{'status'},
        'pid' => $node_info->{'pid'},
        'nbopenviolations' => $node_info->{'nbopenviolations'}
    });

    exit;
}

>>>>>>> 13031355
=item web_node_register

This sub is meant to be redefined by pf::web::custom to fit your specific needs.
See F<pf::web::custom> for examples.

=cut
sub web_node_register {
    my ( $portalSession, $pid, %info ) = @_;
    my $logger = Log::Log4perl::get_logger(__PACKAGE__);

    # First blast at consuming portalSession object
    my $cgi     = $portalSession->getCgi();
    my $session = $portalSession->getSession();
    my $mac     = $portalSession->getClientMac() if (!defined($portalSession->getGuestNodeMac()));

    if ( is_max_reg_nodes_reached($mac, $pid, $info{'category'}) ) {
        pf::web::generate_error_page(
            $portalSession, 
            i18n("You have reached the maximum number of devices you are able to register with this username.")
        );
        exit(0);
    }

    # we are good, push the registration
    return _sanitize_and_register($session, $mac, $pid, %info);
}

sub _sanitize_and_register {
    my ( $session, $mac, $pid, %info ) = @_;
    my $logger = Log::Log4perl::get_logger('pf::web');

    $logger->info("performing node registration MAC: $mac pid: $pid");
    node_register( $mac, $pid, %info );

    unless ( defined($session->param("do_not_deauth")) && $session->param("do_not_deauth") == $TRUE ) {
        reevaluate_access( $mac, 'manage_register' );
    }

    return $TRUE;
}

=item web_node_record_user_agent

Records User-Agent for the provided node and triggers violations.

=cut
sub web_node_record_user_agent {
    my ( $mac, $user_agent ) = @_;
    my $logger = Log::Log4perl::get_logger('pf::web');
    
    # caching useragents, if it's the same don't bother triggering violations
    my $cached_useragent = $main::useragent_cache->get($mac);

    # Cache hit
    return if (defined($cached_useragent) && $user_agent eq $cached_useragent);

    # Caching and updating node's info
    $logger->trace("adding $mac user-agent to cache");
    $main::useragent_cache->set( $mac, $user_agent, "5 minutes");

    # Recording useragent
    $logger->info("Updating node $mac user_agent with useragent: '$user_agent'");
    node_modify($mac, ('user_agent' => $user_agent));

    # updates the node_useragent information and fires relevant violations triggers
    return pf::useragent::process_useragent($mac, $user_agent);
}

=item validate_form

    return (0, 0) for first attempt
    return (1) for valid form
    return (0, "Error string" ) on form validation problems

=cut
sub validate_form {
    my ( $portalSession ) = @_;
    my $logger = Log::Log4perl::get_logger('pf::web');
    $logger->trace("form validation attempt");

    # First blast at consuming portalSession object
    my $cgi     = $portalSession->getCgi();
    my $session = $portalSession->getSession();

    if ( $cgi->param("username") && $cgi->param("password") && $cgi->param("auth") ) {

        # acceptable use pocliy accepted?
        if (!defined($cgi->param("aup_signed")) || !$cgi->param("aup_signed")) {
            return ( 0 , 'You need to accept the terms before proceeding any further.' );
        }

        # validates if supplied auth type is allowed by configuration
        my $auth = $cgi->param("auth");
        my @auth_choices = split( /\s*,\s*/, $portalSession->getProfile->getAuth );
        if ( grep( { $_ eq $auth } @auth_choices ) == 0 ) {
            return ( 0, 'Unable to validate credentials at the moment' );
        }

        return (1);
    }
    return (0, 'Invalid login or password');
}

=item web_user_authenticate

    return (1, pf::web::auth subclass) for successfull authentication
    return (0, undef) for inability to check credentials
    return (0, pf::web::auth subclass) otherwise (pf::web::auth can give detailed error)

=cut
sub web_user_authenticate {
    my ( $portalSession, $auth_module ) = @_;
    my $logger = Log::Log4perl::get_logger('pf::web');
    $logger->trace("authentication attempt");

    # First blast at consuming portalSession object
    my $cgi     = $portalSession->getCgi();
    my $session = $portalSession->getSession();

    my $authenticator = pf::web::auth::instantiate($auth_module);
    return (0, undef) if (!defined($authenticator));

    # validate login and password
    my $return = $authenticator->authenticate( $cgi->param("username"), $cgi->param("password") );

    if (defined($return) && $return == 1) {
        #save login into session
        $session->param( "username", $cgi->param("username") );
        $session->param( "authType", $auth_module );
    }
    return ($return, $authenticator);
}

sub generate_registration_page {
    my ( $portalSession, $pagenumber ) = @_;
    my $logger = Log::Log4perl::get_logger(__PACKAGE__);

    # First blast of portalSession object consumption
    my $cgi = $portalSession->getCgi();
    my $session = $portalSession->getSession();

    $pagenumber = 1 if (!defined($pagenumber));

    setlocale( LC_MESSAGES, web_get_locale($cgi, $session) );
    bindtextdomain( "packetfence", "$conf_dir/locale" );
    textdomain("packetfence");

    my $vars = {
        deadline        => $Config{'registration'}{'skip_deadline'},
        destination_url => encode_entities($portalSession->getDestinationUrl),
        list_help_info  => [
            { name => i18n('IP'),  value => $portalSession->getClientIp },
            { name => i18n('MAC'), value => $portalSession->getClientMac }
        ],
        reg_page_content_file => "register_$pagenumber.html",
    };

    # generate list of locales
    my $authorized_locale_txt = $Config{'general'}{'locale'};
    my @authorized_locale_array = split(/,/, $authorized_locale_txt);
    if ( scalar(@authorized_locale_array) == 1 ) {
        push @{ $vars->{list_locales} },
            { name => 'locale', value => $authorized_locale_array[0] };
    } else {
        foreach my $authorized_locale (@authorized_locale_array) {
            push @{ $vars->{list_locales} },
                { name => 'locale', value => $authorized_locale };
        }
    }

    if ( $pagenumber == $Config{'registration'}{'nbregpages'} ) {
        $vars->{'button_text'} = i18n($Config{'registration'}{'button_text'});
        $vars->{'form_action'} = '/authenticate';
    } else {
        $vars->{'button_text'} = i18n("Next page");
        $vars->{'form_action'} = '/authenticate?mode=next_page&page=' . ( int($pagenumber) + 1 );
    }

    _render_template($portalSession, 'register.html', $vars);
}

=item generate_pending_page

Shows a page to user saying registration is pending.

=cut
sub generate_pending_page {
    my ( $portalSession ) = @_;
    my $logger = Log::Log4perl::get_logger(__PACKAGE__);

    # First blast of portalSession object consumption
    my $cgi = $portalSession->getCgi();
    my $session = $portalSession->getSession();

    setlocale( LC_MESSAGES, web_get_locale($cgi, $session) );
    bindtextdomain( "packetfence", "$conf_dir/locale" );
    textdomain("packetfence");

    my $vars = {
        list_help_info  => [
            { name => i18n('IP'),  value => $portalSession->getClientIp },
            { name => i18n('MAC'), value => $portalSession->getClientMac }
        ],
        destination_url => encode_entities($portalSession->getDestinationUrl),
        redirect_url => $Config{'trapping'}{'redirecturl'},
        initial_delay => $CAPTIVE_PORTAL{'NET_DETECT_PENDING_INITIAL_DELAY'},
        retry_delay => $CAPTIVE_PORTAL{'NET_DETECT_PENDING_RETRY_DELAY'},
        external_ip => $Config{'captive_portal'}{'network_detection_ip'},
    };

    # override destination_url if we enabled the always_use_redirecturl option
    if (isenabled($Config{'trapping'}{'always_use_redirecturl'})) {
        $vars->{'destination_url'} = $Config{'trapping'}{'redirecturl'};
    }

    _render_template($portalSession, 'pending.html', $vars);
}

=item get_client_ip

Returns IP address of the client reaching the captive portal. 
Either directly connected or through a proxy.

=cut
sub get_client_ip {
    my ($cgi) = @_;
    my $logger = Log::Log4perl::get_logger('pf::web');
    $logger->trace("request for client IP");

    # we fetch CGI's remote address
    # if user is behind a proxy it's not sufficient since we'll get the proxy's IP
    my $directly_connected_ip = $cgi->remote_addr();

    # every source IP in this table are considered to be from a proxied source
    my %proxied_lookup = %{$CAPTIVE_PORTAL{'loadbalancers_ip'}}; #load balancers first
    $proxied_lookup{$LOOPBACK_IPV4} = 1; # loopback (proxy-bypass)
    # adding virtual IP if one is present (proxy-bypass w/ high-avail.)
    $proxied_lookup{$management_network->tag('vip')} = 1 if ($management_network->tag('vip'));

    # if this is NOT from one of the expected proxy IPs return the IP
    if (!$proxied_lookup{$directly_connected_ip}) {
        return $directly_connected_ip;
    }

    # behind a proxy?
    if (defined($ENV{'HTTP_X_FORWARDED_FOR'})) {
        my $proxied_ip = $ENV{'HTTP_X_FORWARDED_FOR'};
        $logger->debug(
            "Remote Address is $directly_connected_ip. Client is behind proxy? "
            . "Returning: $proxied_ip according to HTTP Headers"
        );
        return $proxied_ip;
    }

    $logger->debug("Remote Address is $directly_connected_ip but no further hints of client IP in HTTP Headers");
    return $directly_connected_ip;
}

=item end_portal_session

Call after you made your changes to the user / node. 
This takes care of handling violations, bouncing back to http for portal 
network access detection or handling mobile provisionning.

This was done in several different locations making maintenance more difficult than it should.
It was regrouped here.

=cut
sub end_portal_session {
    my ( $portalSession ) = @_;
    my $logger = Log::Log4perl::get_logger(__PACKAGE__);

    # First blast at handling portalSession object
    my $cgi             = $portalSession->getCgi();
    my $session         = $portalSession->getSession();
    my $mac             = $portalSession->getClientMac();
    my $destination_url = $portalSession->getDestinationUrl();

    # violation handling
    my $count = violation_count($mac);
    if ($count != 0) {
      print $cgi->redirect('/captive-portal?destination_url=' . uri_escape($destination_url));
      $logger->info("more violations yet to come for $mac");
      exit(0);
    }

    # handle mobile provisioning if relevant
    if (pf::web::supports_mobileconfig_provisioning($portalSession)) {
        pf::web::generate_mobileconfig_provisioning_page($portalSession);
        exit(0);
    }

    # we drop HTTPS so we can perform our Internet detection and avoid all sort of certificate errors
    if ($cgi->https()) {
        print $cgi->redirect(
            "http://".$Config{'general'}{'hostname'}.".".$Config{'general'}{'domain'}
            .'/access?destination_url=' . uri_escape($destination_url)
        );
        exit(0);
    } 

    pf::web::generate_release_page($portalSession);
    exit(0);
}

=item generate_generic_page

Present a generic page. Template and arguments provided to template passed as arguments

=cut
sub generate_generic_page {
    my ( $portalSession, $template, $template_args ) = @_;
    my $logger = Log::Log4perl::get_logger(__PACKAGE__);

    # First blast at consuming portalSession object
    my $cgi     = $portalSession->getCgi();
    my $session = $portalSession->getSession();

    setlocale( LC_MESSAGES, pf::web::web_get_locale($cgi, $session) );
    bindtextdomain( "packetfence", "$conf_dir/locale" );
    textdomain("packetfence");

    my $vars = $template_args;
    $vars->{'list_help_info'} = [
        { name => i18n('IP'),  value => $portalSession->getClientIp },
        { name => i18n('MAC'), value => $portalSession->getClientMac }
    ];

    _render_template($portalSession, $template, $vars);
}

=back

=head1 AUTHOR

David LaPorte <david@davidlaporte.org>

Kevin Amorin <kev@amorin.org>

Dominik Gehl <dgehl@inverse.ca>

Olivier Bilodeau <obilodeau@inverse.ca>

Derek Wuelfrath <dwuelfrath@inverse.ca>

=head1 COPYRIGHT

Copyright (C) 2005 David LaPorte

Copyright (C) 2005 Kevin Amorin

Copyright (C) 2008-2012 Inverse inc.

=head1 LICENSE

This program is free software; you can redistribute it and/or
modify it under the terms of the GNU General Public License
as published by the Free Software Foundation; either version 2
of the License, or (at your option) any later version.

This program is distributed in the hope that it will be useful,
but WITHOUT ANY WARRANTY; without even the implied warranty of
MERCHANTABILITY or FITNESS FOR A PARTICULAR PURPOSE.  See the
GNU General Public License for more details.

You should have received a copy of the GNU General Public License
along with this program; if not, write to the Free Software
Foundation, Inc., 51 Franklin Street, Fifth Floor, Boston, MA  02110-1301,
USA.

=cut

1;<|MERGE_RESOLUTION|>--- conflicted
+++ resolved
@@ -519,100 +519,6 @@
     $template->process( "error.html", $vars, $r ) || $logger->error($template->error());
 }
 
-<<<<<<< HEAD
-=======
-# ugly hack - fix me!
-sub generate_status_page {
-    my ( $portalSession ) = @_;
-    my $logger = Log::Log4perl::get_logger(__PACKAGE__);
-
-    # First blast at consuming portalSession object
-    my $cgi     = $portalSession->getCgi();
-    my $session = $portalSession->getSession();
-    my $mac     = $portalSession->getClientMac();
-    my $ip      = $portalSession->getClientIp();
-
-    my $node_info = node_attributes($mac);
-    if ( $session->param("username") ne $node_info->{'pid'} ) {
-        generate_error_page( $portalSession, i18n("error: access denied not owner") );
-        exit(0);
-    }
-
-    setlocale( LC_MESSAGES, web_get_locale($cgi, $session) );
-    bindtextdomain( "packetfence", "$conf_dir/locale" );
-    textdomain("packetfence");
-
-    my $vars = {
-        list_help_info  => [
-            { name => i18n('IP'),  value => $ip },
-            { name => i18n('MAC'), value => $mac }
-        ],
-    };
-    $vars->{list_addresses} = [
-        { name => i18n('IP'),  value => $ip },
-        { name => i18n('MAC'), value => $mac },
-        {   name  => i18n('Hostname'),
-            value => $node_info->{'computername'}
-        },
-        {   name  => i18n('Gateway') . ' (' . i18n('IP') . ')',
-            value => ip2gateway($ip)
-        },
-        {   name  => i18n('Gateway') . ' (' . i18n('MAC') . ')',
-            value => ip2mac( ip2gateway($ip) )
-        },
-    ];
-    $vars->{list_node_info} = [
-        {   name  => i18n('Status'),
-            value => i18n( $node_info->{'status'} )
-        },
-        { name => i18n('PID'), value => $node_info->{'pid'} },
-    ];
-    require pf::violation;
-    require pf::class;
-    my @violations = pf::violation::violation_view_open($mac);
-
-    foreach my $violation (@violations) {
-        my $class_info = pf::class::class_view( $violation->{'vid'} );
-        push @{ $vars->{list_violations} },
-            {
-            name  => $class_info->{'description'},
-            value => $violation->{'status'}
-            };
-    }
-
-    _render_template($portalSession, 'status.html', $vars);
-}
-
-=item generate_status_json
-
-Gives information about current node in JSON format
-
-=cut
-sub generate_status_json {
-    my ( $portalSession ) = @_;
-
-    # First blast at consuming portalSession object
-    my $cgi     = $portalSession->getCgi();
-    my $session = $portalSession->getSession();
-    my $mac     = $portalSession->getClientMac();
-    my $ip      = $portalSession->getClientIp();
-
-    my $node_info = node_view($mac);
-
-    print $cgi->header( 'application/json' );
-    print objToJson({
-        'mac' => $mac,
-        'ip' => $ip,
-        'hostname' => $node_info->{'computername'},
-        'status' => $node_info->{'status'},
-        'pid' => $node_info->{'pid'},
-        'nbopenviolations' => $node_info->{'nbopenviolations'}
-    });
-
-    exit;
-}
-
->>>>>>> 13031355
 =item web_node_register
 
 This sub is meant to be redefined by pf::web::custom to fit your specific needs.
