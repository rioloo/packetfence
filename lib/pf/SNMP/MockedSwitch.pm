package pf::SNMP::MockedSwitch;

=head1 NAME

pf::SNMP::MockedSwitch - Fake switch module designed to document our interfaces and for tests

=head1 SYNOPSIS

pf::SNMP::MockedSwitch is first an exercice to be able to see what our pfsetvlan daemon does under stress. 
As it was implemented it became obvious that it would be useful to help us understand our own switch interfaces too.

This modules extends pf::SNMP.

=head1 STATUS

It's not complete yet

=head1 TODO

* all methods here should have at least one logger->debug statement and a realistic sleep based on what it does

* Full POD for pf::SNMP

* Add new subs from Cisco and friends that were added in trunk

* Create a pf::MockedWireless

=head1 BUGS AND LIMITATIONS

=head1 CONFIGURATION AND ENVIRONMENT

F<conf/switches.conf>

=cut

use strict;
use warnings;
use Carp;
use Data::Dumper;
use Log::Log4perl;
use Net::SNMP;
use Test::MockObject::Extends;
use Time::HiRes qw( usleep );

use base ('pf::SNMP');

use pf::config;
# importing switch constants
use pf::SNMP::constants;
use pf::util;

# these are in microseconds (not milliseconds!) because of Time::HiRes's usleep
# TODO benchmark more sensible values
use constant CONNECT_READ_DELAY => 100_000; 
use constant CONNECT_V3_READ_DELAY => 200_000; 
use constant CONNECT_WRITE_DELAY => 100_000; 
use constant CONNECT_V3_WRITE_DELAY => 200_000; 

use constant DISCONNECT_DELAY => 10_000; 

use constant READ_GET_DELAY => 50_000;
use constant READ_TABLE_DELAY => 250_000;
use constant WRITE_SET_DELAY => 50_000;

use constant MYSQL_CONNECTION_DELAY => 500_000;

use constant TELNET_CONNECTION_DELAY => 1_000_000;
use constant TELNET_SMALL_EXCHANGE => 100_000;
use constant TELNET_LARGE_EXCHANGE => 1_000_000;

# switch configuration
Readonly::Scalar our $REMOVED_TRAPS_ENABLED => 0;
Readonly::Scalar our $IS_TRUNK_PORTS => 0;

=head1 SUBROUTINES

Warning: The list of subroutine is incomplete

=over

=cut

# CAPABILITIES
# access technology supported
sub supportsWiredMacAuth { return $TRUE; }
sub supportsWiredDot1x { return $TRUE; }
sub supportsRadiusDynamicVlanAssignment { return $TRUE; }
# VoIP technology supported
sub supportsRadiusVoip { return $TRUE; }
# special features supported
sub supportsFloatingDevice { return $TRUE; }
sub supportsSaveConfig { return $FALSE; }
<<<<<<< HEAD
sub supportsCdp { return $TRUE; }
sub supportsLldp { return $FALSE; }
=======
# inline capabilities
sub inlineCapabilities { return ($MAC,$PORT,$SSID); }

>>>>>>> 506e05f9

# first, we are re-implementing all of pf::SNMP that has effects on switches to make sure it doesn't do anything

=item connectRead - establish read connection to switch

=cut

sub connectRead {
    my $this   = shift;
    my $logger = Log::Log4perl::get_logger( ref($this) );
    if ( defined( $this->{_sessionRead} ) ) {
        return 1;
    }

    $logger->debug("opening fake SNMP v" . $this->{_SNMPVersion} . " read connection to $this->{_ip}");
    if ( $this->{_SNMPVersion} eq '3' ) {

        usleep(CONNECT_V3_READ_DELAY);
       # $this->{_sessionRead} = 1;

    } else {

        usleep(CONNECT_READ_DELAY);
       # $this->{_sessionRead} = 1;
    }

    $this->{_sessionRead} = new Net::SNMP;
   
    # TODO extract mocking in mockReadObject() method
    # Make the object mockable
    $this->{_sessionRead} = Test::MockObject::Extends->new($this->{_sessionRead});

    # TODO extract sub in coderef
    $this->{_sessionRead}
        ->mock('get_request', 
            sub { 
                my ($this, %args) = @_;
                my $request_type = 'get_request';
                $logger->trace("Mocked $request_type got args: ".Dumper(\%args));

                usleep(READ_GET_DELAY);
                if (defined($args{'-varbindlist'}) && @{$args{'-varbindlist'}} == 1) {
                    # TODO extract in a dispatch_read_)oid() method
                    # fetches the first oid argument
                    my $request_oid = ${$args{'-varbindlist'}}[0];

                    if ($request_oid =~ /^1.3.6.1.2.1.2.2.1.8/) {
                        $logger->trace("$request_type: we always return up $SNMP::UP for this OID");
                        return { $request_oid => $SNMP::UP };

                    } elsif ($request_oid =~ /^1.3.6.1.2.1.31.1.1.1.18/) {
                        $logger->trace("$request_type: returning a fake port description");
                        return { $request_oid => 'fake port description' }; 
                    } else {
                        $logger->trace("$request_type: returning $TRUE by default");
                        return { $request_oid => $TRUE }; 
                    }
                } else {
                    $logger->debug("$request_type: returning $TRUE for lack of a better idea what to do");
                }
                return $TRUE;
            }
        )->mock('get_table',
            sub { 
                my ($this, %args) = @_;
                my $request_type = 'get_table';
                $logger->trace("Mocked $request_type got args: ".Dumper(\%args));

                usleep(READ_TABLE_DELAY);
                if (defined($args{'-baseoid'})) {
                    # TODO extract in a dispatch_read_)oid() method
                    my $request_oid = $args{'-baseoid'};

                    # TODO extract OIDs, return values into constants
                    if ($request_oid =~ /^1.3.6.1.2.1.17.1.4.1.2$/) {
                        $logger->trace("$request_type: returning a classic 2960 dot1d to ifIndex mapping");
                        # TODO extract into helper method?
                        my $result;
                        for (my $i = 1; $i <= 48; $i++) {
                            $result->{$request_oid.".".$i} = sprintf("100%02d",$i);
                        }
                        return $result;
                    } else {
                        $logger->trace("$request_type: returning $TRUE by default");
                        return { $request_oid => $TRUE }; 
                    }
                } else {
                    $logger->debug("$request_type: returning $TRUE for lack of a better idea what to do");
                }
                return $TRUE;
            }
        );


    $logger->debug("fetching sysLocation to make sure SNMP reads do work");
    usleep(READ_GET_DELAY);
    return 1;
}

=item disconnectRead - closing read connection to switch

=cut

sub disconnectRead {
    my $this   = shift;
    my $logger = Log::Log4perl::get_logger( ref($this) );
    if ( !defined( $this->{_sessionRead} ) ) {
        return 1;
    }

    $logger->debug( "closing fake SNMP v" . $this->{_SNMPVersion} . " read connection to $this->{_ip}" );
    usleep(DISCONNECT_DELAY);
    delete ($this->{_sessionRead});
    return 1;
}

=item connectWriteTo
            
Establishes an SNMP Write connection to a given IP and installs the session object into this object's sessionKey.
It performs a write test to make sure that the write actually works.
    
=cut
sub connectWriteTo {
    my ($this, $ip, $sessionKey) = @_;
    my $logger = Log::Log4perl::get_logger( ref($this) );

    # if connection already exists, no need to connect again
    return 1 if ( defined( $this->{$sessionKey} ) );

    $logger->debug( "opening fake SNMP v" . $this->{_SNMPVersion} . " write connection to $ip" );
    if ( $this->{_SNMPVersion} eq '3' ) {

        usleep(CONNECT_V3_WRITE_DELAY);
    } else {

        usleep(CONNECT_WRITE_DELAY);
    }

    # TODO extract mocking in mockWriteObject() method
    # Make the object mockable
    $this->{$sessionKey} = Test::MockObject::Extends->new($this->{$sessionKey});

    # TODO extract sub in coderef
    $this->{$sessionKey}->mock(
        'set_request', 
        sub { 
            my ($this, %args) = @_;
            my $request_type = 'set_request';
            $logger->trace("Mocked $request_type got args: ".Dumper(\%args));

            usleep(WRITE_SET_DELAY);
            
            # SNMP SET arguments comes in pair of 3
            my $legal_args = (defined($args{'-varbindlist'}) && @{$args{'-varbindlist'}} % 3 == 0);
            if ($legal_args) {
                # TODO extract in a dispatch_write_oid() method
                # fetches the first oid argument
                my $request_oid = ${$args{'-varbindlist'}}[0];

                $logger->trace("$request_type: returning $TRUE by default");
                return { $request_oid => $TRUE }; 
            } else {
                $logger->debug("$request_type: returning $TRUE for lack of a better idea what to do");
            }
            return $TRUE;
        }
    );

    # fetching sysLocation (we will set it so we need to get it to set the same)
    usleep(READ_GET_DELAY);

    $logger->debug( "SNMP fake set request tests if we can really write" );
    usleep(WRITE_SET_DELAY);

    return 1;
}


=item disconnectWriteTo

Closes an SNMP Write connection. Requires sessionKey stored in object (as when calling connectWriteTo).

=cut
sub disconnectWriteTo {
    my ($this, $sessionKey) = @_;
    my $logger = Log::Log4perl::get_logger( ref($this) );

    return 1 if ( !defined( $this->{$sessionKey} ) );

    $logger->debug( "closing fake SNMP v" . $this->{_SNMPVersion} . " write connection" );
    usleep(DISCONNECT_DELAY);
    $this->{$sessionKey} = undef;
    return 1;
}

=item _setVlanByOnlyModifyingPvid

=cut

sub _setVlanByOnlyModifyingPvid {
    my ( $this, $ifIndex, $newVlan, $oldVlan, $switch_locker_ref ) = @_;
    my $logger = Log::Log4perl::get_logger( ref($this) );
    if ( !$this->connectRead() ) {
        return 0;
    }
    my $OID_dot1qPvid = '1.3.6.1.2.1.17.7.1.4.5.1.1';    # Q-BRIDGE-MIB
    my $result;

    if ( !$this->connectWrite() ) {
        return 0;
    }

    my $dot1dBasePort = $this->getDot1dBasePortForThisIfIndex($ifIndex);

    $logger->debug("SNMP fake set_request for Pvid for new VLAN");
    $result
        = $this->{_sessionWrite}->set_request( -varbindlist =>
            [ "$OID_dot1qPvid.$dot1dBasePort", Net::SNMP::GAUGE32, $newVlan ]
        );
    if ( !defined($result) ) {
        $logger->error(
            "error setting Pvid: " . $this->{_sessionWrite}->error );
    }
    return ( defined($result) );
}

=item getIfOperStatus - obtain the ifOperStatus of the specified switch port

=cut

sub getIfOperStatus {
    my ( $this, $ifIndex ) = @_;
    my $logger           = Log::Log4perl::get_logger( ref($this) );
    my $oid_ifOperStatus = '1.3.6.1.2.1.2.2.1.8';
    if ( !$this->connectRead() ) {
        return 0;
    }

    $logger->debug("SNMP fake get_request for ifOperStatus: $oid_ifOperStatus.$ifIndex");
    my $result = $this->{_sessionRead}
        ->get_request( -varbindlist => ["$oid_ifOperStatus.$ifIndex"] );

    return $result->{"$oid_ifOperStatus.$ifIndex"};
}

=item getAlias - get the port description

=cut

sub getAlias {
    my ( $this, $ifIndex ) = @_;
    my $logger = Log::Log4perl::get_logger( ref($this) );
    if ( !$this->connectRead() ) {
        return '';
    }

    my $OID_ifAlias = '1.3.6.1.2.1.31.1.1.1.18';
    $logger->debug("SNMP fake get_request for ifAlias: $OID_ifAlias.$ifIndex");
    my $result = $this->{_sessionRead}
        ->get_request( -varbindlist => ["$OID_ifAlias.$ifIndex"] );
    return $result->{"$OID_ifAlias.$ifIndex"};
}

=item getSwitchLocation - get the switch location string

=cut

sub getSwitchLocation {
    my ( $this, $ifIndex ) = @_;
    my $logger = Log::Log4perl::get_logger( ref($this) );
    if ( !$this->connectRead() ) {
        return '';
    }
    my $OID_sysLocation = '1.3.6.1.2.1.1.6.0';
    $logger->debug("SNMP fake get_request for sysLocation: $OID_sysLocation");
    my $result = $this->{_sessionRead}
        ->get_request( -varbindlist => ["$OID_sysLocation"] );
    return $result->{"$OID_sysLocation"};
}
        

=item setAlias - set the port description

=cut

sub setAlias {
    my ( $this, $ifIndex, $alias ) = @_;
    my $logger = Log::Log4perl::get_logger( ref($this) );
    $logger->info( "setting "
            . $this->{_ip}
            . " ifIndex $ifIndex ifAlias from "
            . $this->getAlias($ifIndex)
            . " to $alias" );
    if ( !$this->isProductionMode() ) {
        $logger->info(
            "not in production mode ... we won't change this port ifAlias");
        return 1;
    }
    if ( !$this->connectWrite() ) {
        return 0;
    }
    my $OID_ifAlias = '1.3.6.1.2.1.31.1.1.1.18';
    $logger->debug("SNMP fake set_request for ifAlias: $OID_ifAlias.$ifIndex = $alias");
    my $result = $this->{_sessionWrite}->set_request( -varbindlist =>
            [ "$OID_ifAlias.$ifIndex", Net::SNMP::OCTET_STRING, $alias ] );
    return ( defined($result) );
}

=item getSysName - return the administratively-assigned name of the switch. By convention, this is the switch's 
fully-qualified domain name
    
=cut
        
sub getSysName {
    my ($this) = @_;
    my $logger = Log::Log4perl::get_logger( ref($this) );
    my $OID_sysName = '1.3.6.1.2.1.1.5';                     # mib-2
    if ( !$this->connectRead() ) {
        return '';
    }
    $logger->debug("SNMP fake get_request for sysName: $OID_sysName");
    my $result = $this->{_sessionRead}->get_request( -varbindlist => [$OID_sysName] );
    if ( exists( $result->{$OID_sysName} )
        && ( $result->{$OID_sysName} ne 'noSuchInstance' ) )
    {                      
        return $result->{$OID_sysName};
    }   
    return '';
}       

=item getIfDesc - return ifDesc given ifIndex

=cut

sub getIfDesc {
    my ( $this, $ifIndex ) = @_;
    my $logger     = Log::Log4perl::get_logger( ref($this) );
    my $OID_ifDesc = '1.3.6.1.2.1.2.2.1.2';                     # IF-MIB
    my $oid        = $OID_ifDesc . "." . $ifIndex;
    if ( !$this->connectRead() ) {
        return '';
    }
    $logger->debug("SNMP fake get_request for ifDesc: $oid");
    my $result = $this->{_sessionRead}->get_request( -varbindlist => [$oid] );
    if ( exists( $result->{$oid} )
        && ( $result->{$oid} ne 'noSuchInstance' ) )
    {
        return $result->{$oid};
    }
    return '';
}

=item getIfName - return ifName given ifIndex

=cut

sub getIfName {
    my ( $this, $ifIndex ) = @_;
    my $logger     = Log::Log4perl::get_logger( ref($this) );
    my $OID_ifName = '1.3.6.1.2.1.31.1.1.1.1';                  # IF-MIB
    my $oid        = $OID_ifName . "." . $ifIndex;
    if ( !$this->connectRead() ) {
        return '';
    }
    $logger->debug("SNMP fake get_request for ifName: $oid");
    my $result = $this->{_sessionRead}->get_request( -varbindlist => [$oid] );
    if ( exists( $result->{$oid} )
        && ( $result->{$oid} ne 'noSuchInstance' ) )
    {
        return $result->{$oid};
    }
    return '';
}

=item getIfNameIfIndexHash - return ifName =E<gt> ifIndex hash

=cut
# FIXME this one doesn't work
sub getIfNameIfIndexHash {
    my ($this)     = @_;
    my $logger     = Log::Log4perl::get_logger( ref($this) );
    my $OID_ifName = '1.3.6.1.2.1.31.1.1.1.1';                  # IF-MIB
    my %ifNameIfIndexHash;
    if ( !$this->connectRead() ) {
        return %ifNameIfIndexHash;
    }
    $logger->debug("BROKEN SNMP fake get_request for ifName: $OID_ifName");
    my $result = $this->{_sessionRead}->get_table( -baseoid => $OID_ifName );
    foreach my $key ( keys %{$result} ) {
        $key =~ /^$OID_ifName\.(\d+)$/;
        $ifNameIfIndexHash{ $result->{$key} } = $1;
    }
    return %ifNameIfIndexHash;
}

=item setAdminStatus - shutdown or enable port

=cut

sub setAdminStatus {
    my ( $this, $ifIndex, $status ) = @_;
    my $logger            = Log::Log4perl::get_logger( ref($this) );
    my $OID_ifAdminStatus = '1.3.6.1.2.1.2.2.1.7';

    if ( !$this->isProductionMode() ) {
        $logger->info("not in production mode ... we won't change this port ifAdminStatus");
        return 1;
    }

    if ( !$this->connectWrite() ) {
        return 0;
    }
    $logger->debug( "SNMP fake set_request for ifAdminStatus: $OID_ifAdminStatus.$ifIndex = $status" );
    my $result = $this->{_sessionWrite}->set_request(
        -varbindlist => [ "$OID_ifAdminStatus.$ifIndex", Net::SNMP::INTEGER, $status ]
    );
    return ( defined($result) );
}

=item bouncePort

Performs a shut / no-shut on the port. 
Usually used to force the operating system to do a new DHCP Request after a VLAN change.

Just performing the wait, no setAdminStatus

=cut
sub bouncePort {
    my ($this, $ifIndex) = @_;
    
    #$this->setAdminStatus( $ifIndex, $SNMP::DOWN );
    sleep($Config{'vlan'}{'bounce_duration'});
    #$this->setAdminStatus( $ifIndex, $SNMP::UP );
    
    return $TRUE;
}


=item getSysUptime - returns the sysUpTime

=cut

sub getSysUptime {
    my ($this)        = @_;
    my $logger        = Log::Log4perl::get_logger( ref($this) );
    my $oid_sysUptime = '1.3.6.1.2.1.1.3.0';
    if ( !$this->connectRead() ) {
        return '';
    }
    $logger->debug("SNMP fake get_request for sysUptime: $oid_sysUptime");
    my $result = $this->{_sessionRead}
        ->get_request( -varbindlist => [$oid_sysUptime] );
    return $result->{$oid_sysUptime};
}

=item getIfType - return the ifType

=cut

sub getIfType {
    my ( $this, $ifIndex ) = @_;
    my $logger     = Log::Log4perl::get_logger( ref($this) );
    my $OID_ifType = '1.3.6.1.2.1.2.2.1.3';                     #IF-MIB
    if ( !$this->connectRead() ) {
        return 0;
    }
    $logger->debug("SNMP fake get_request for ifType: $OID_ifType.$ifIndex");
    my $result = $this->{_sessionRead}
        ->get_request( -varbindlist => ["$OID_ifType.$ifIndex"] );
    #return $result->{"$OID_ifType.$ifIndex"};
    $logger->debug("returning ethernetCsmacd(6) which is what PacketFence expects");
    return $SNMP::ETHERNET_CSMACD;
}

sub getAllDot1dBasePorts {
    my ( $this, @ifIndexes ) = @_;
    my $logger = Log::Log4perl::get_logger( ref($this) );
    if ( !@ifIndexes ) {
        @ifIndexes = $this->getManagedIfIndexes();
    }
    my $dot1dBasePortHashRef;
    my $OID_dot1dBasePortIfIndex = '1.3.6.1.2.1.17.1.4.1.2';    #BRIDGE-MIB
    if ( !$this->connectRead() ) {
        return $dot1dBasePortHashRef;
    }
    $logger->debug(
        "SNMP fake get_table for dot1dBasePortIfIndex: $OID_dot1dBasePortIfIndex");
    my $result = $this->{_sessionRead}
        ->get_table( -baseoid => $OID_dot1dBasePortIfIndex );
    my $dot1dBasePort = undef;
    foreach my $key ( keys %{$result} ) {
        my $ifIndex = $result->{$key};
        if ( grep( { $_ == $ifIndex } @ifIndexes ) > 0 ) {
            $key =~ /^$OID_dot1dBasePortIfIndex\.(\d+)$/;
            $dot1dBasePort = $1;
            $logger->trace(
                "dot1dBasePort corresponding to ifIndex $ifIndex is $dot1dBasePort"
            );
            $dot1dBasePortHashRef->{$dot1dBasePort} = $ifIndex;
        }
    }
    return $dot1dBasePortHashRef;
}

=item getDot1dBasePortForThisIfIndex - returns the dot1dBasePort for a given ifIndex

=cut

sub getDot1dBasePortForThisIfIndex {
    my ( $this, $ifIndex ) = @_;
    my $logger = Log::Log4perl::get_logger( ref($this) );
    my $OID_dot1dBasePortIfIndex = '1.3.6.1.2.1.17.1.4.1.2';    #BRIDGE-MIB
    my $dot1dBasePort            = undef;
    if ( !$this->connectRead() ) {
        return $dot1dBasePort;
    }
    $logger->debug("SNMP fake get_table for dot1dBasePortIfIndex: $OID_dot1dBasePortIfIndex");
    my $result = $this->{_sessionRead}
        ->get_table( -baseoid => $OID_dot1dBasePortIfIndex );
    foreach my $key ( keys %{$result} ) {
        if ( $result->{$key} == $ifIndex ) {
            $key =~ /^$OID_dot1dBasePortIfIndex\.(\d+)$/;
            $dot1dBasePort = $1;
            $logger->debug(
                "dot1dBasePort corresponding to ifIndex $ifIndex is $dot1dBasePort"
            );
        }
    }
    return $dot1dBasePort;
}

# FIXME not properly mocked 
sub getAllIfDesc {
    my ($this) = @_;
    my $logger = Log::Log4perl::get_logger( ref($this) );
    my $ifDescHashRef;
    my $OID_ifDesc = '1.3.6.1.2.1.2.2.1.2';    # IF-MIB

    if ( !$this->connectRead() ) {
        return $ifDescHashRef;
    }

    $logger->debug("BROKEN SNMP fake get_table for ifDesc: $OID_ifDesc");
    my $result = $this->{_sessionRead}->get_table( -baseoid => $OID_ifDesc );
    foreach my $key ( keys %{$result} ) {
        my $ifDesc = $result->{$key};
        $key =~ /^$OID_ifDesc\.(\d+)$/;
        my $ifIndex = $1;
        $ifDescHashRef->{$ifIndex} = $ifDesc;
    }
    return $ifDescHashRef;
}

# FIXME not properly mocked 
sub getAllIfType {
    my ($this) = @_;
    my $logger = Log::Log4perl::get_logger( ref($this) );
    my $ifTypeHashRef;
    my $OID_ifType = '1.3.6.1.2.1.2.2.1.3';

    if ( !$this->connectRead() ) {
        return $ifTypeHashRef;
    }

    $logger->debug("BROKEN SNMP fake get_table for ifType: $OID_ifType");
    my $result = $this->{_sessionRead}->get_table( -baseoid => $OID_ifType );
    foreach my $key ( keys %{$result} ) {
        my $ifType = $result->{$key};
        $key =~ /^$OID_ifType\.(\d+)$/;
        my $ifIndex = $1;
        $ifTypeHashRef->{$ifIndex} = $ifType;
    }
    return $ifTypeHashRef;
}

# FIXME not properly mocked 
sub getAllIfOctets {
    my ( $this, @ifIndexes ) = @_;
    my $logger          = Log::Log4perl::get_logger( ref($this) );
    my $oid_ifInOctets  = '1.3.6.1.2.1.2.2.1.10';
    my $oid_ifOutOctets = '1.3.6.1.2.1.2.2.1.16';
    my $ifOctetsHashRef;
    if ( !$this->connectRead() ) {
        return $ifOctetsHashRef;
    }
    if ( !@ifIndexes ) {
        @ifIndexes = $this->getManagedIfIndexes();
    }

    $logger->debug("BROKEN SNMP fake get_table for ifInOctets $oid_ifInOctets");
    my $result
        = $this->{_sessionRead}->get_table( -baseoid => $oid_ifInOctets );
    foreach my $key ( sort keys %$result ) {
        if ( $key =~ /^$oid_ifInOctets\.(\d+)$/ ) {
            my $ifIndex = $1;
            if ( grep( { $_ == $ifIndex } @ifIndexes ) > 0 ) {
                $ifOctetsHashRef->{$ifIndex}->{'in'} = $result->{$key};
            }
        } else {
            $logger->warn("error key $key");
        }
    }
    $logger->debug("BROKEN SNMP fake get_table for ifOutOctets $oid_ifOutOctets");
    $result
        = $this->{_sessionRead}->get_table( -baseoid => $oid_ifOutOctets );
    foreach my $key ( sort keys %$result ) {
        if ( $key =~ /^$oid_ifOutOctets\.(\d+)$/ ) {
            my $ifIndex = $1;
            if ( grep( { $_ == $ifIndex } @ifIndexes ) > 0 ) {
                $ifOctetsHashRef->{$ifIndex}->{'out'} = $result->{$key};
            }
        } else {
            $logger->warn("error key $key");
        }
    }
    return $ifOctetsHashRef;
}

# FIXME not properly mocked 
sub isIfLinkUpDownTrapEnable { 
    my ( $this, $ifIndex ) = @_;
    my $logger = Log::Log4perl::get_logger( ref($this) );
    if ( !$this->connectRead() ) {
        return 0;
    }
    my $OID_ifLinkUpDownTrapEnable = '1.3.6.1.2.1.31.1.1.1.14'; # from IF-MIB
    $logger->debug("SNMP fake get_request for ifLinkUpDownTrapEnable: $OID_ifLinkUpDownTrapEnable"); 
    my $result = $this->{_sessionRead}->get_request( -varbindlist => [ "$OID_ifLinkUpDownTrapEnable.$ifIndex" ] );
    return ( exists( $result->{"$OID_ifLinkUpDownTrapEnable.$ifIndex"} )
                && ( $result->{"$OID_ifLinkUpDownTrapEnable.$ifIndex"} ne 'noSuchInstance' )
                && ( $result->{"$OID_ifLinkUpDownTrapEnable.$ifIndex"} == 1 ) );
}       

# FIXME not properly mocked 
sub setIfLinkUpDownTrapEnable {
    my ( $this, $ifIndex, $enable ) = @_;
    my $logger = Log::Log4perl::get_logger( ref($this) );

    if ( !$this->isProductionMode() ) {
        $logger->info("not in production mode ... we won't change this port ifLinkUpDownTrapEnable");
        return 1;
    }   

    if ( !$this->connectWrite() ) {
        return 0;
    }
    my $OID_ifLinkUpDownTrapEnable = '1.3.6.1.2.1.31.1.1.1.14'; # from IF-MIB
    my $truthValue = $enable ? $SNMP::TRUE : $SNMP::FALSE;

    $logger->debug("BROKEN SNMP fake set_request for ifLinkUpDownTrapEnable: $OID_ifLinkUpDownTrapEnable");
    my $result = $this->{_sessionWrite}->set_request( -varbindlist => [ 
            "$OID_ifLinkUpDownTrapEnable.$ifIndex", Net::SNMP::INTEGER, $truthValue ] );
    return ( defined($result) );
}

# FIXME not properly mocked
sub getVersion {
    my ($this)       = @_;
    my $oid_sysDescr = '1.3.6.1.2.1.1.1.0';
    my $logger       = Log::Log4perl::get_logger( ref($this) );
    if ( !$this->connectRead() ) {
        return '';
    }
    $logger->debug("SNMP fake get_request for sysDescr: $oid_sysDescr");
    my $result = $this->{_sessionRead}
        ->get_request( -varbindlist => [$oid_sysDescr] );
    my $sysDescr = ( $result->{$oid_sysDescr} || '' );
    if ( $sysDescr =~ m/V(\d{1}\.\d{2}\.\d{2})/ ) {
        return $1;
    } elsif ( $sysDescr =~ m/Version (\d+\.\d+\([^)]+\)[^,\s]*)(,|\s)+/ ) {
        return $1;
    } else {
        return $sysDescr;
    }
}

sub isNewerVersionThan {
    my ( $this, $versionToCompareToString ) = @_;
    my $currentVersion = $this->getVersion();
    my @detectedOSVersionArray;
    if ( $currentVersion =~ /^(\d+)\.(\d+)\(([0-9]+)[^0-9)]*\)(.+)$/ ) {
        @detectedOSVersionArray = ( $1, $2, $3, $4 );
        my @versionToCompareToArray;
        if ( $versionToCompareToString
            =~ /^(\d+)\.(\d+)\(([0-9]+)[^0-9)]*\)(.+)$/ )
        {
            @versionToCompareToArray = ( $1, $2, $3, $4 );
            if ( $detectedOSVersionArray[3] =~ /^([A-Za-z]+)(\d+)([a-z]?)$/ )
            {
                my $d1 = $1;
                my $d2 = $2;
                my $d3 = $3;
                if ( $versionToCompareToArray[3]
                    =~ /^([A-Za-z]+)(\d+)([a-z]?)$/ )
                {
                    my $c1 = $1;
                    my $c2 = $2;
                    my $c3 = $3;
                    if (!(     ( $d1 lt $c1 )
                            || ( ( $d1 eq $c1 ) && ( $d2 < $c2 ) )
                            || (   ( $d1 eq $c1 )
                                && ( $d2 == $c2 )
                                && ( $d3 lt $c3 ) )
                        )
                        )
                    {
                        $detectedOSVersionArray[3]  = 'b';
                        $versionToCompareToArray[3] = 'a';
                    } else {
                        $detectedOSVersionArray[3]  = 'a';
                        $versionToCompareToArray[3] = 'b';
                    }
                }
            }
            return !(
                ( $detectedOSVersionArray[0] < $versionToCompareToArray[0] )
                || ((   $detectedOSVersionArray[0]
                        == $versionToCompareToArray[0]
                    )
                    && ( $detectedOSVersionArray[1]
                        < $versionToCompareToArray[1] )
                )
                || ((   $detectedOSVersionArray[0]
                        == $versionToCompareToArray[0]
                    )
                    && ( $detectedOSVersionArray[1]
                        == $versionToCompareToArray[1] )
                    && ( $detectedOSVersionArray[2]
                        < $versionToCompareToArray[2] )
                )
                || ((   $detectedOSVersionArray[0]
                        == $versionToCompareToArray[0]
                    )
                    && ( $detectedOSVersionArray[1]
                        == $versionToCompareToArray[1] )
                    && ( $detectedOSVersionArray[2]
                        == $versionToCompareToArray[2] )
                    && ( $detectedOSVersionArray[3]
                        lt $versionToCompareToArray[3] )
                )
            );
        }
    }
    return 0;
}

# FIXME halfly mocked
sub parseTrap {
    my ( $this, $trapString ) = @_;
    my $trapHashRef;
    my $logger = Log::Log4perl::get_logger( ref($this) );

    #link up/down
    if ( $trapString
        =~ /BEGIN VARIABLEBINDINGS [^|]+[|]\.1\.3\.6\.1\.6\.3\.1\.1\.4\.1\.0 = OID: \.1\.3\.6\.1\.6\.3\.1\.1\.5\.([34])\|.1.3.6.1.2.1.2.2.1.1.([0-9]+)/
        )
    {
        $trapHashRef->{'trapType'} = ( ( $1 == 3 ) ? "down" : "up" );
        $trapHashRef->{'trapIfIndex'} = $2;

    } elsif ( $trapString
        =~ /^BEGIN TYPE ([23]) END TYPE BEGIN SUBTYPE 0 END SUBTYPE BEGIN VARIABLEBINDINGS \.1\.3\.6\.1\.2\.1\.2\.2\.1\.1\.(\d+) = INTEGER: /
        )
    {
        $trapHashRef->{'trapType'} = ( ( $1 == 2 ) ? "down" : "up" );
        $trapHashRef->{'trapIfIndex'} = $2;
        # CISCO-MAC-NOTIFICATION-MIB cmnHistMacChangedMsg
    } elsif ( 
        ( $trapString
            =~ /BEGIN VARIABLEBINDINGS [^|]+[|]\.1\.3\.6\.1\.6\.3\.1\.1\.4\.1\.0 = OID: \.1\.3\.6\.1\.4\.1\.9\.9\.215\.2\.0\.1\|\.1\.3\.6\.1\.4\.1\.9\.9\.215\.1\.1\.8\.1\.2\.[0-9]+ = Hex-STRING: ([0-9A-Z]{2}) ([0-9A-Z]{2} [0-9A-Z]{2}) ([0-9A-Z]{2} [0-9A-Z]{2} [0-9A-Z]{2} [0-9A-Z]{2} [0-9A-Z]{2} [0-9A-Z]{2}) ([0-9A-Z]{2} [0-9A-Z]{2})/
        ) || ( $trapString
            =~ /BEGIN VARIABLEBINDINGS \.1\.3\.6\.1\.4\.1\.9\.9\.215\.1\.1\.8\.1\.2\.[0-9]+ = Hex-STRING: ([0-9A-Z]{2}) ([0-9A-Z]{2} [0-9A-Z]{2}) ([0-9A-Z]{2} [0-9A-Z]{2} [0-9A-Z]{2} [0-9A-Z]{2} [0-9A-Z]{2} [0-9A-Z]{2}) ([0-9A-Z]{2} [0-9A-Z]{2})/
        ) )
    {
        $trapHashRef->{'trapType'} = 'mac';
        if ( $1 == 1 ) {
            $trapHashRef->{'trapOperation'} = 'learnt';
        } elsif ( $1 == 2 ) {
            $trapHashRef->{'trapOperation'} = 'removed';
        } else {
            $trapHashRef->{'trapOperation'} = 'unknown';
        }
        $trapHashRef->{'trapVlan'}    = $2;
        $trapHashRef->{'trapMac'}     = lc($3);
        $trapHashRef->{'trapIfIndex'} = $4;
        $trapHashRef->{'trapVlan'} =~ s/ //g;
        $trapHashRef->{'trapVlan'} = hex( $trapHashRef->{'trapVlan'} );
        $trapHashRef->{'trapIfIndex'} =~ s/ //g;
        $trapHashRef->{'trapIfIndex'} = hex( $trapHashRef->{'trapIfIndex'} );
        $trapHashRef->{'trapMac'} =~ s/ /:/g;

        #convert the dot1dBasePort into an ifIndex
        my $OID_dot1dBasePortIfIndex = '1.3.6.1.2.1.17.1.4.1.2';   #BRIDGE-MIB
        my $dot1dBasePort = $trapHashRef->{'trapIfIndex'};

        #populate list of Vlans we must potentially connect to to
        #convert the dot1dBasePort into an ifIndex
        my @vlansToTest = ();
        push @vlansToTest, $trapHashRef->{'trapVlan'};
        push @vlansToTest, $this->{'_macDetectionVlan'};
        foreach my $currentVlan ( @{ $this->{_vlans} } ) {
            if (   ( $currentVlan != $trapHashRef->{'trapVlan'} )
                && ( $currentVlan != $this->{'_macDetectionVlan'} ) )
            {
                push @vlansToTest, $currentVlan;
            }
        }
        my $found   = 0;
        my $vlanPos = 0;
        my $vlans   = $this->getVlans();
        while ( ( $vlanPos < scalar(@vlansToTest) ) && ( $found == 0 ) ) {
            my $currentVlan = $vlansToTest[$vlanPos];
            my $result      = undef;

            if ( exists( $vlans->{$currentVlan} ) ) {

                #issue correct SNMP query depending on SNMP version
                if ( $this->{_SNMPVersion} eq '3' ) {
                    if ( $this->connectRead() ) {
                        $logger->debug(
                            "BROKEN SNMP fake get_request for dot1dBasePortIfIndex: "
                            ."$OID_dot1dBasePortIfIndex.$dot1dBasePort"
                        );
                        $result = $this->{_sessionRead}->get_request(
                            -varbindlist =>
                                ["$OID_dot1dBasePortIfIndex.$dot1dBasePort"],
                            -contextname => "vlan_$currentVlan"
                        );
                    }
                } else {
                    if ( $this->connectRead() ) {
                        $logger->debug(
                            "BROKEN SNMP fake get_request for dot1dBasePortIfIndex: "
                            ."$OID_dot1dBasePortIfIndex.$dot1dBasePort"
                        );
                        $result
                            = $this->{_sessionRead}->get_request( -varbindlist =>
                                ["$OID_dot1dBasePortIfIndex.$dot1dBasePort"]
                        );
                    } else {
                        $logger->debug(
                            "cannot connect to obtain do1dBasePortIfIndex information in VLAN $currentVlan"
                        );
                    }
                }

                #did we get a result ?
                if (defined($result)
                    && (exists(
                            $result->{
                                "$OID_dot1dBasePortIfIndex.$dot1dBasePort"}
                        )
                    )
                    && ( $result->{"$OID_dot1dBasePortIfIndex.$dot1dBasePort"}
                        ne 'noSuchInstance' )
                    )
                {
                    $trapHashRef->{'trapIfIndex'} = $result->{
                        "$OID_dot1dBasePortIfIndex.$dot1dBasePort"};
                    $logger->debug(
                        "converted dot1dBasePort $dot1dBasePort into ifIndex "
                            . $trapHashRef->{'trapIfIndex'}
                            . " in vlan $currentVlan" );
                    $found = 1;
                } else {
                    $logger->debug(
                        "cannot convert dot1dBasePort $dot1dBasePort into ifIndex in VLAN $currentVlan - "
                            . ( scalar(@vlansToTest) - $vlanPos - 1 )
                            . " more vlans to try" );
                }
            }
            $vlanPos++;
        }
        if ( $found == 0 ) {
            $logger->error(
                "could not convert dot1dBasePort into ifIndex in any VLAN. Setting trapType to unknown"
            );
            $trapHashRef->{'trapType'} = 'unknown';
        }

        # CISCO-PORT-SECURITY-MIB cpsSecureMacAddrViolation
    } elsif ( 
        ( $trapString
        =~ /BEGIN VARIABLEBINDINGS .+[|]\.1\.3\.6\.1\.6\.3\.1\.1\.4\.1\.0 = OID: \.1\.3\.6\.1\.4\.1\.9\.9\.315\.0\.0\.1[|]\.1\.3\.6\.1\.2\.1\.2\.2\.1\.1\.([0-9]+) = .+[|]\.1\.3\.6\.1\.4\.1\.9\.9\.315\.1\.2\.1\.1\.10\.[0-9]+ = $SNMP::MAC_ADDRESS_FORMAT/
        ) || ( $trapString
        =~ /BEGIN VARIABLEBINDINGS \.1\.3\.6\.1\.2\.1\.2\.2\.1\.1\.([0-9]+) = .+[|]\.1\.3\.6\.1\.4\.1\.9\.9\.315\.1\.2\.1\.1\.10\.[0-9]+ = $SNMP::MAC_ADDRESS_FORMAT/) ) {

        $trapHashRef->{'trapType'} = 'secureMacAddrViolation';
        $trapHashRef->{'trapIfIndex'} = $1;
        $trapHashRef->{'trapMac'} = parse_mac_from_trap($2);
        $trapHashRef->{'trapVlan'} = $this->getVlan( $trapHashRef->{'trapIfIndex'} );

        # CISCO-PORT-SECURITY-MIB cpsTrunkSecureMacAddrViolation
    } elsif ( $trapString
        =~ /BEGIN VARIABLEBINDINGS .+[|]\.1\.3\.6\.1\.6\.3\.1\.1\.4\.1\.0 = OID: \.1\.3\.6\.1\.4\.1\.9\.9\.315\.0\.0\.2[|]\.1\.3\.6\.1\.2\.1\.31\.1\.1\.1\.1\.([0-9]+) = .+[|]\.1\.3\.6\.1\.4\.1\.9\.9\.315\.1\.2\.1\.1\.10\.[0-9]+ = $SNMP::MAC_ADDRESS_FORMAT/ ) {

        $trapHashRef->{'trapType'} = 'secureMacAddrViolation';
        $trapHashRef->{'trapIfIndex'} = $1;
        $trapHashRef->{'trapMac'} = parse_mac_from_trap($2);
        $trapHashRef->{'trapVlan'} = $this->getVlan( $trapHashRef->{'trapIfIndex'} );

    #  IEEE802dot11-MIB dot11DeauthenticateReason + dot11DeauthenticateStation
    } elsif ( $trapString
        =~ /\.1\.2\.840\.10036\.1\.1\.1\.17\.[0-9]+ = INTEGER: [0-9]+[|]\.1\.2\.840\.10036\.1\.1\.1\.18\.[0-9]+ = $SNMP::MAC_ADDRESS_FORMAT/ ) {

        $trapHashRef->{'trapType'} = 'dot11Deauthentication';
        $trapHashRef->{'trapIfIndex'} = "WIFI";
        $trapHashRef->{'trapMac'} = parse_mac_from_trap($1);

    } else {
        $logger->debug("trap currently not handled");
        $trapHashRef->{'trapType'} = 'unknown';
    }
    return $trapHashRef;
}

# FIXME not properly mocked
sub getAllVlans {
    my ( $this, @ifIndexes ) = @_;
    my $logger = Log::Log4perl::get_logger( ref($this) );
    my $vlanHashRef;
    if ( !@ifIndexes ) {
        @ifIndexes = $this->getManagedIfIndexes();
    }

    my $OID_vmVlan
        = '1.3.6.1.4.1.9.9.68.1.2.2.1.2';    #CISCO-VLAN-MEMBERSHIP-MIB
    my $OID_vlanTrunkPortNativeVlan
        = '1.3.6.1.4.1.9.9.46.1.6.1.1.5';    #CISCO-VTP-MIB

    if ( !$this->connectRead() ) {
        return $vlanHashRef;
    }
    $logger->debug("BROKEN SNMP fake get_table for vmVlan: $OID_vmVlan");
    my $result = $this->{_sessionRead}->get_table( -baseoid => $OID_vmVlan );
    foreach my $key ( keys %{$result} ) {
        my $vlan = $result->{$key};
        $key =~ /^$OID_vmVlan\.(\d+)$/;
        my $ifIndex = $1;
        if (   ( $vlan ne 'noSuchInstance' )
            && ( grep( { $_ == $ifIndex } @ifIndexes ) > 0 ) )
        {
            $vlanHashRef->{$ifIndex} = $vlan;
        }
    }
    if ( scalar( keys(%$vlanHashRef) ) < scalar(@ifIndexes) ) {
        $logger->debug(
            "BROKEN SNMP fake get_table for vlanTrunkPortNativeVlan: $OID_vlanTrunkPortNativeVlan"
        );
        $result = $this->{_sessionRead}
            ->get_table( -baseoid => $OID_vlanTrunkPortNativeVlan );
        foreach my $key ( keys %{$result} ) {
            my $vlan = $result->{$key};
            $key =~ /^$OID_vlanTrunkPortNativeVlan\.(\d+)$/;
            my $ifIndex = $1;
            if (   ( $vlan ne 'noSuchInstance' )
                && ( !exists( $vlanHashRef->{$ifIndex} ) )
                && ( grep( { $_ == $ifIndex } @ifIndexes ) > 0 ) )
            {
                $vlanHashRef->{$ifIndex} = $vlan;
            }
        }
    }
    return $vlanHashRef;
}

# FIXME not properly mocked
sub getVoiceVlan {
    my ( $this, $ifIndex ) = @_;
    my $logger = Log::Log4perl::get_logger( ref($this) );
    if ( !$this->connectRead() ) {
        return 0;
    }
    my $OID_vmVoiceVlanId
        = '1.3.6.1.4.1.9.9.68.1.5.1.1.1';    #CISCO-VLAN-MEMBERSHIP-MIB
    $logger->debug(
        "BROKEN SNMP fake get_request for vmVoiceVlanId: $OID_vmVoiceVlanId.$ifIndex");
    my $result = $this->{_sessionRead}
        ->get_request( -varbindlist => ["$OID_vmVoiceVlanId.$ifIndex"] );
    if ( exists( $result->{"$OID_vmVoiceVlanId.$ifIndex"} )
        && ( $result->{"$OID_vmVoiceVlanId.$ifIndex"} ne 'noSuchInstance' ) )
    {
        return $result->{"$OID_vmVoiceVlanId.$ifIndex"};
    } else {
        return -1;
    }
}

# FIXME not properly mocked
# TODO: if ifIndex doesn't exist, an error should be given
# to reproduce: bin/pfcmd_vlan -getVlan -ifIndex 999 -switch <ip>
sub getVlan {
    my ( $this, $ifIndex ) = @_;
    my $logger = Log::Log4perl::get_logger( ref($this) );
    if ( !$this->connectRead() ) {
        return 0;
    }
    my $OID_vmVlan
        = '1.3.6.1.4.1.9.9.68.1.2.2.1.2';    #CISCO-VLAN-MEMBERSHIP-MIB
    $logger->debug("BROKEN SNMP fake get_request for vmVlan: $OID_vmVlan.$ifIndex");
    my $result = $this->{_sessionRead}
        ->get_request( -varbindlist => ["$OID_vmVlan.$ifIndex"] );
    if ( exists( $result->{"$OID_vmVlan.$ifIndex"} )
        && ( $result->{"$OID_vmVlan.$ifIndex"} ne 'noSuchInstance' ) )
    {
        return $result->{"$OID_vmVlan.$ifIndex"};
    } else {

        #this is a trunk port - try to get the trunk ports native VLAN
        my $OID_vlanTrunkPortNativeVlan
            = '1.3.6.1.4.1.9.9.46.1.6.1.1.5';    #CISCO-VTP-MIB
        $logger->debug(
            "BROKEN SNMP fake get_request for vlanTrunkPortNativeVlan: $OID_vlanTrunkPortNativeVlan.$ifIndex"
        );
        my $result = $this->{_sessionRead}->get_request(
            -varbindlist => ["$OID_vlanTrunkPortNativeVlan.$ifIndex"] );
        return $result->{"$OID_vlanTrunkPortNativeVlan.$ifIndex"};
    }
}

# FIXME not properly mocked
sub isLearntTrapsEnabled {
    my ( $this, $ifIndex ) = @_;
    my $logger = Log::Log4perl::get_logger( ref($this) );
    if ( !$this->connectRead() ) {
        return 0;
    }
    my $OID_cmnMacAddrLearntEnable = '1.3.6.1.4.1.9.9.215.1.2.1.1.1';
    $logger->debug(
        "BROKEN SNMP fake get_request for cmnMacAddrLearntEnable: $OID_cmnMacAddrLearntEnable"
    );
    my $result = $this->{_sessionRead}->get_request(
        -varbindlist => [ "$OID_cmnMacAddrLearntEnable.$ifIndex" ] );
    return (
        exists( $result->{"$OID_cmnMacAddrLearntEnable.$ifIndex"} )
            && ( $result->{"$OID_cmnMacAddrLearntEnable.$ifIndex"} ne 'noSuchInstance' )
            && ( $result->{"$OID_cmnMacAddrLearntEnable.$ifIndex"} ne 'noSuchObject' )
            && ( $result->{"$OID_cmnMacAddrLearntEnable.$ifIndex"} == 1 )
    );
}

# FIXME not properly mocked
sub setLearntTrapsEnabled {

    #1 means 'enabled', 2 means 'disabled'
    my ( $this, $ifIndex, $trueFalse ) = @_;
    my $logger = Log::Log4perl::get_logger( ref($this) );
    if ( !$this->connectWrite() ) {
        return 0;
    }
    my $OID_cmnMacAddrLearntEnable = '1.3.6.1.4.1.9.9.215.1.2.1.1.1';
    $logger->debug(
        "BROKEN SNMP fake set_request for cmnMacAddrLearntEnable: $OID_cmnMacAddrLearntEnable"
    );
    my $result = $this->{_sessionWrite}->set_request(
        -varbindlist => [
            "$OID_cmnMacAddrLearntEnable.$ifIndex", Net::SNMP::INTEGER,
            $trueFalse
        ]
    );
    return ( defined($result) );
}

# FIXME not properly mocked
sub isRemovedTrapsEnabled {
    my ( $this, $ifIndex ) = @_;
    my $logger = Log::Log4perl::get_logger( ref($this) );
    if ( !$this->connectRead() ) {
        return 0;
    }
    my $OID_cmnMacAddrRemovedEnable = '1.3.6.1.4.1.9.9.215.1.2.1.1.2';
    $logger->debug(
        "BROKEN SNMP fake get_request for cmnMacAddrRemovedEnable: $OID_cmnMacAddrRemovedEnable"
    );
    my $result = $this->{_sessionRead}->get_request(
        -varbindlist => [ "$OID_cmnMacAddrRemovedEnable.$ifIndex" ] );

    $logger->debug("Override default return. Returning: $REMOVED_TRAPS_ENABLED in MockedSwitch");
    return $REMOVED_TRAPS_ENABLED;
#    return (
#        exists( $result->{"$OID_cmnMacAddrRemovedEnable.$ifIndex"} )
#            && ( $result->{"$OID_cmnMacAddrRemovedEnable.$ifIndex"} ne
#            'noSuchInstance' )
#            && ( $result->{"$OID_cmnMacAddrRemovedEnable.$ifIndex"} == 1 )
#    );
}

# FIXME not properly mocked
sub setRemovedTrapsEnabled {

    #1 means 'enabled', 2 means 'disabled'
    my ( $this, $ifIndex, $trueFalse ) = @_;
    my $logger = Log::Log4perl::get_logger( ref($this) );
    if ( !$this->connectWrite() ) {
        return 0;
    }
    my $OID_cmnMacAddrRemovedEnable = '1.3.6.1.4.1.9.9.215.1.2.1.1.2';
    $logger->debug(
        "BROKEN SNMP fake set_request for cmnMacAddrRemovedEnable: $OID_cmnMacAddrRemovedEnable"
    );
    my $result = $this->{_sessionWrite}->set_request(
        -varbindlist => [
            "$OID_cmnMacAddrRemovedEnable.$ifIndex", Net::SNMP::INTEGER,
            $trueFalse
        ]
    );
    return ( defined($result) );
}

# FIXME not properly mocked
sub isPortSecurityEnabled {
    my ( $this, $ifIndex ) = @_;
    my $logger = Log::Log4perl::get_logger( ref($this) );

    #CISCO-PORT-SECURITY-MIB
    my $OID_cpsIfPortSecurityEnable = '1.3.6.1.4.1.9.9.315.1.2.1.1.1';

    if ( !$this->connectRead() ) {
        return 0;
    }

    #determine if port security is enabled
    $logger->debug(
        "BROKEN SNMP fake get_request for cpsIfPortSecurityEnable: $OID_cpsIfPortSecurityEnable.$ifIndex"
    );
    my $result = $this->{_sessionRead}->get_request(
        -varbindlist => [ "$OID_cpsIfPortSecurityEnable.$ifIndex" ] );
    return (
        exists( $result->{"$OID_cpsIfPortSecurityEnable.$ifIndex"} )
            && ( $result->{"$OID_cpsIfPortSecurityEnable.$ifIndex"} ne
            'noSuchInstance' )
            && ( $result->{"$OID_cpsIfPortSecurityEnable.$ifIndex"} ne
            'noSuchObject' )
            && ( $result->{"$OID_cpsIfPortSecurityEnable.$ifIndex"} == 1 )
    );
}

# FIXME not properly mocked
sub _setVlan {
    my ( $this, $ifIndex, $newVlan, $oldVlan, $switch_locker_ref ) = @_;
    my $logger = Log::Log4perl::get_logger( ref($this) );

    if ( !$this->connectWrite() ) {
        return 0;
    }

    my $removedTrapsEnabled = $this->isRemovedTrapsEnabled($ifIndex);
    if ($removedTrapsEnabled) {
        $logger->debug("disabling removed traps for port $ifIndex before VLAN change");
        $this->setRemovedTrapsEnabled( $ifIndex, $SNMP::FALSE );
    }

    my $result;
    if ( $this->isTrunkPort($ifIndex) ) {

        $result = $this->setTrunkPortNativeVlan($ifIndex, $newVlan);

        #expirer manuellement la mac-address-table
        $this->clearMacAddressTable( $ifIndex, $oldVlan );

    } else {
        my $OID_vmVlan = '1.3.6.1.4.1.9.9.68.1.2.2.1.2';    #CISCO-VLAN-MEMBERSHIP-MIB
        $logger->debug("BROKEN SNMP fake set_request for vmVlan: $OID_vmVlan");
        $result = $this->{_sessionWrite}->set_request( -varbindlist =>[ 
            "$OID_vmVlan.$ifIndex", Net::SNMP::INTEGER, $newVlan ] );
    }
    my $returnValue = ( defined($result) );

    if ($removedTrapsEnabled) {
        $logger->debug("re-enabling removed traps for port $ifIndex after VLAN change");
        $this->setRemovedTrapsEnabled( $ifIndex, $SNMP::TRUE );
    }

    return $returnValue;
}

=item setTrunkPortNativeVlan - sets PVID on a trunk port

=cut
# FIXME not properly mocked
sub setTrunkPortNativeVlan {
    my ( $this, $ifIndex, $newVlan ) = @_;
    my $logger = Log::Log4perl::get_logger( ref($this) );

    if ( !$this->connectWrite() ) {
        return 0;
    }

    my $result;
    my $OID_vlanTrunkPortNativeVlan = '1.3.6.1.4.1.9.9.46.1.6.1.1.5';    #CISCO-VTP-MIB
    $logger->debug("BROKEN SNMP fake set_request for vlanTrunkPortNativeVlan: $OID_vlanTrunkPortNativeVlan");
    $result = $this->{_sessionWrite}->set_request( -varbindlist => [
        "$OID_vlanTrunkPortNativeVlan.$ifIndex", Net::SNMP::INTEGER, $newVlan] );

    return $result;

}

# fetch port type
# 1 => static
# 2 => dynamic
# 3 => multivlan
# 4 => trunk
# FIXME not properly mocked
sub getVmVlanType {
    my ( $this, $ifIndex ) = @_;
    my $logger = Log::Log4perl::get_logger( ref($this) );
    if ( !$this->connectRead() ) {
        return 0;
    }
    my $OID_vmVlanType
        = '1.3.6.1.4.1.9.9.68.1.2.2.1.1';    #CISCO-VLAN-MEMBERSHIP-MIB
    $logger->debug(
        "BROKEN SNMP fake get_request for vmVlanType: $OID_vmVlanType.$ifIndex");
    my $result = $this->{_sessionRead}
        ->get_request( -varbindlist => ["$OID_vmVlanType.$ifIndex"] );
    if ( exists( $result->{"$OID_vmVlanType.$ifIndex"} )
        && ( $result->{"$OID_vmVlanType.$ifIndex"} ne 'noSuchInstance' ) )
    {
        return $result->{"$OID_vmVlanType.$ifIndex"};
    } elsif ( $this->isTrunkPort($ifIndex) ) {
        return 4;
    } else {
        return 0;
    }
}

# FIXME not properly mocked
sub setVmVlanType {
    my ( $this, $ifIndex, $type ) = @_;
    my $logger = Log::Log4perl::get_logger( ref($this) );
    $logger->info( "setting port $ifIndex vmVlanType from "
            . $this->getVmVlanType($ifIndex)
            . " to $type" );
    if ( !$this->isProductionMode() ) {
        $logger->info(
            "not in production mode ... we won't change this port VmVlanType"
        );
        return 1;
    }
    if ( !$this->connectWrite() ) {
        return 0;
    }
    my $OID_vmVlanType
        = '1.3.6.1.4.1.9.9.68.1.2.2.1.1';    #CISCO-VLAN-MEMBERSHIP-MIB
    $logger->debug("BROKEN SNMP fake set_request for vmVlanType: $OID_vmVlanType");
    my $result = $this->{_sessionWrite}->set_request( -varbindlist =>
            [ "$OID_vmVlanType.$ifIndex", Net::SNMP::INTEGER, $type ] );
    return ( defined($result) );
}

=item getMacBridgePortHash

Cisco is very fancy about fetching it's VLAN information. In SNMPv3 the context 
is used to specify a VLAN and in SNMPv1/2c an @<vlan> is appended to the 
read-only community name when reading.

=cut
# FIXME not properly mocked
sub getMacBridgePortHash {
    my $this              = shift;
    my $vlan              = shift || '';
    my %macBridgePortHash = ();
    my $logger            = Log::Log4perl::get_logger( ref($this) );
    my $OID_dot1dTpFdbPort       = '1.3.6.1.2.1.17.4.3.1.2';    #BRIDGE-MIB
    my $OID_dot1dBasePortIfIndex = '1.3.6.1.2.1.17.1.4.1.2';    #BRIDGE-MIB

    if ( !$this->connectRead() ) {
        return %macBridgePortHash;
    }

    #obtain ifPhysAddress array
    my $OID_ifPhysAddress = '1.3.6.1.2.1.2.2.1.6';
    $logger->debug("BROKEN SNMP fake get_table for ifPhysAddress: $OID_ifPhysAddress");
    my $result
        = $this->{_sessionRead}->get_table( -baseoid => $OID_ifPhysAddress );
    my %ifPhysAddressHash;
    foreach my $key ( keys %{$result} ) {
        $key =~ /^$OID_ifPhysAddress\.(\d+)$/;
        my $ifIndex = $1;
        my $mac     = $result->{$key};
        if ( $mac
            =~ /0x([A-Z0-9]{2})([A-Z0-9]{2})([A-Z0-9]{2})([A-Z0-9]{2})([A-Z0-9]{2})([A-Z0-9]{2})/i
            )
        {
            $mac = uc("$1:$2:$3:$4:$5:$6");
            $ifPhysAddressHash{$mac} = $ifIndex;
        }
    }

    #connect to switch with the right VLAN information
    $result = undef;
    my %dot1dBasePortIfIndexHash;

    #issue correct SNMP query depending on SNMP version
    if ( $this->{_SNMPVersion} eq '3' ) {
        $logger->debug(
            "BROKEN SNMP v3 fake get_table for dot1dBasePortIfIndex: $OID_dot1dBasePortIfIndex"
        );
        $result = $this->{_sessionRead}->get_table(
            -baseoid     => $OID_dot1dBasePortIfIndex,
            -contextname => "vlan_$vlan"
        );
        foreach my $key ( keys %{$result} ) {
            $key =~ /^$OID_dot1dBasePortIfIndex\.(\d+)$/;
            $dot1dBasePortIfIndexHash{$1} = $result->{$key};
        }
        $logger->debug(
            "BROKEN SNMP v3 fake get_table for dot1dTpFdbPort: $OID_dot1dTpFdbPort");
        $result = $this->{_sessionRead}->get_table(
            -baseoid     => $OID_dot1dTpFdbPort,
            -contextname => "vlan_$vlan"
        );
    } else {

        if ( defined($this->{_sessionRead}) ) {

            #get dot1dBasePort to ifIndex association
            $logger->debug("BROKEN SNMP fake get_table for dot1dBasePortIfIndex: $OID_dot1dBasePortIfIndex");
            $result = $this->{_sessionRead}->get_table(
                -baseoid => $OID_dot1dBasePortIfIndex );
            foreach my $key ( keys %{$result} ) {
                $key =~ /^$OID_dot1dBasePortIfIndex\.(\d+)$/;
                $dot1dBasePortIfIndexHash{$1} = $result->{$key};
            }
            $logger->debug("BROKEN SNMP fake get_table for dot1dTpFdbPort: $OID_dot1dTpFdbPort");
            $result = $this->{_sessionRead}->get_table(
                -baseoid => $OID_dot1dTpFdbPort );
        } else {
            $logger->error(
                "cannot connect to obtain do1dBasePortIfIndex information in VLAN $vlan"
            );
        }
    }

    if ( defined($result) ) {
        foreach my $key ( keys %{$result} ) {
            if ( exists $dot1dBasePortIfIndexHash{ $result->{$key} } ) {
                $key
                    =~ /^$OID_dot1dTpFdbPort\.(\d{1,3})\.(\d{1,3})\.(\d{1,3})\.(\d{1,3})\.(\d{1,3})\.(\d{1,3})$/;
                my $mac = sprintf( "%02X:%02X:%02X:%02X:%02X:%02X",
                    $1, $2, $3, $4, $5, $6 );
                if ( !exists( $ifPhysAddressHash{$mac} ) ) {
                    $macBridgePortHash{$mac}
                        = $dot1dBasePortIfIndexHash{ $result->{$key} };
                }
            }
        }
    }

    return %macBridgePortHash;
}

# FIXME not properly mocked
sub getIfIndexForThisMac {
    my ( $this, $mac ) = @_;
    my $logger   = Log::Log4perl::get_logger( ref($this) );
    my @macParts = split( ':', $mac );
    my @uplinks  = $this->getUpLinks();
    my $OID_dot1dTpFdbPort       = '1.3.6.1.2.1.17.4.3.1.2';    #BRIDGE-MIB
    my $OID_dot1dBasePortIfIndex = '1.3.6.1.2.1.17.1.4.1.2';    #BRIDGE-MIB

    my $oid
        = $OID_dot1dTpFdbPort . "."
        . hex( $macParts[0] ) . "."
        . hex( $macParts[1] ) . "."
        . hex( $macParts[2] ) . "."
        . hex( $macParts[3] ) . "."
        . hex( $macParts[4] ) . "."
        . hex( $macParts[5] );

    foreach my $vlan ( @{ $this->{_vlans} } ) {
        my $result = undef;

        $logger->debug("BROKEN SNMP fake get_request for dot1dTpFdbPort: $oid on switch $this->{'_ip'}, VLAN $vlan");

        if ( $this->{_SNMPVersion} eq '3' ) {
            $result = $this->{_sessionRead}->get_request(
                -varbindlist => [$oid],
                -contextname => "vlan_$vlan"
            );
            if ( defined($result) ) {
                my $dot1dPort = $result->{$oid};
                my $oid       = $OID_dot1dBasePortIfIndex . "." . $dot1dPort;
                $logger->debug("BROKEN SNMP fake get_request: $oid context: vlan_$vlan");
                my $result    = $this->{_sessionRead}->get_request(
                    -varbindlist => [$oid],
                    -contextname => "vlan_$vlan"
                );
                if (   ( defined($result) )
                    && ( grep( { $_ == $result->{$oid} } @uplinks ) == 0 ) )
                {
                    return $result->{$oid};
                }
            }

        } else {

            if ( defined($this->{_sessionRead}) ) {
                $logger->debug("BROKEN SNMP fake get_request: $oid with weird @ connect syntax");
                $result
                    = $this->{_sessionRead}->get_request( -varbindlist => [$oid] );
                if ( defined($result) ) {
                    my $dot1dPort = $result->{$oid};
                    my $oid    = $OID_dot1dBasePortIfIndex . "." . $dot1dPort;
                    $logger->debug("BROKEN SNMP fake get_request: $oid with weird @ connect syntax");
                    my $result = $this->{_sessionRead}->get_request(
                        -varbindlist => [$oid] );
                    if (   ( defined($result) )
                        && ( grep( { $_ == $result->{$oid} } @uplinks ) == 0 )
                        )
                    {
                        return $result->{$oid};
                    }
                }
            } else {
                $logger->error(
                    "cannot connect to obtain do1dTpFdbPort information in VLAN $vlan"
                );
            }
        }

    }
    return -1;
}

# FIXME not properly mocked
sub isMacInAddressTableAtIfIndex {
    my ( $this, $mac, $ifIndex ) = @_;
    my $logger = Log::Log4perl::get_logger( ref($this) );
    my @macParts = split( ':', $mac );
    my $OID_dot1dTpFdbPort       = '1.3.6.1.2.1.17.4.3.1.2';    #BRIDGE-MIB
    my $OID_dot1dBasePortIfIndex = '1.3.6.1.2.1.17.1.4.1.2';    #BRIDGE-MIB

    my $oid
        = $OID_dot1dTpFdbPort . "."
        . hex( $macParts[0] ) . "."
        . hex( $macParts[1] ) . "."
        . hex( $macParts[2] ) . "."
        . hex( $macParts[3] ) . "."
        . hex( $macParts[4] ) . "."
        . hex( $macParts[5] );

    my $vlan = $this->getVlan($ifIndex);

    if ( $this->{_SNMPVersion} eq '3' ) {
        $logger->debug("BROKEN SNMP fake get_request for $oid");
        my $result = $this->{_sessionRead}->get_request(
            -varbindlist => [$oid],
            -contextname => "vlan_$vlan"
        );
        if ( defined($result) ) {
            my $dot1dPort = $result->{$oid};
            my $oid       = $OID_dot1dBasePortIfIndex . "." . $dot1dPort;
            $logger->debug("BROKEN SNMP fake get_request for dot1dBasePortIfIndex: $OID_dot1dBasePortIfIndex");
            my $result = $this->{_sessionRead}->get_request(
                -varbindlist => [$oid],
                -contextname => "vlan_$vlan"
            );
            if ( $result->{$oid} == $ifIndex ) {
                $logger->debug(
                    "mac $mac found on switch $this->{'_ip'}, VLAN $vlan, ifIndex $ifIndex"
                );
                return 1;
            }
        }

    } else {

        if ( defined($this->{_sessionRead}) ) {
            $logger->debug(
                "BROKEN SNMP fake get_request for dot1dBasePortIfIndex: "
                ."$oid on switch $this->{'_ip'}, VLAN $vlan"
            );
            my $result
                = $this->{_sessionRead}->get_request( -varbindlist => [$oid] );
            if ( defined($result) ) {
                my $dot1dPort = $result->{$oid};
                my $oid       = $OID_dot1dBasePortIfIndex . "." . $dot1dPort;
                $logger->debug("BROKEN SNMP fake get_request: $oid context: vlan_$vlan");
                my $result
                    = $this->{_sessionRead}->get_request( -varbindlist => [$oid] );
                if ( $result->{$oid} == $ifIndex ) {
                    $logger->debug(
                        "mac $mac found on switch $this->{'_ip'}, VLAN $vlan, ifIndex $ifIndex"
                    );
                    return 1;
                }
            }
        } else {
            $logger->error(
                "cannot connect to obtain do1dTpFdbPort information in VLAN $vlan"
            );
        }
    }

    $logger->debug(
        "MAC $mac could not be found on switch $this->{'_ip'}, VLAN $vlan, ifIndex $ifIndex"
    );
    return 0;
}

# FIXME not properly mocked
sub isTrunkPort {
    my ( $this, $ifIndex ) = @_;
    my $logger = Log::Log4perl::get_logger( ref($this) );
    my $OID_vlanTrunkPortDynamicState
        = "1.3.6.1.4.1.9.9.46.1.6.1.1.13";    #CISCO-VTP-MIB
    if ( !$this->connectRead() ) {
        return 0;
    }
    $logger->debug("BROKEN SNMP fake get_request for vlanTrunkPortDynamicState: $OID_vlanTrunkPortDynamicState");
    my $result = $this->{_sessionRead}->get_request(
        -varbindlist => ["$OID_vlanTrunkPortDynamicState.$ifIndex"] );

    $logger->debug("Override default return. Returning: $IS_TRUNK_PORTS in MockedSwitch");
    return $IS_TRUNK_PORTS;
#    return (
#        exists( $result->{"$OID_vlanTrunkPortDynamicState.$ifIndex"} )
#            && ( $result->{"$OID_vlanTrunkPortDynamicState.$ifIndex"} ne
#            'noSuchInstance' )
#            && ( $result->{"$OID_vlanTrunkPortDynamicState.$ifIndex"} == 1 )
#    );
}

=item setModeTrunk - sets a port as mode access or mode trunk

=cut
# FIXME not properly mocked
sub setModeTrunk {
    my ( $this, $ifIndex, $enable ) = @_;
    my $logger = Log::Log4perl::get_logger( ref($this) );
    my $OID_vlanTrunkPortDynamicState = "1.3.6.1.4.1.9.9.46.1.6.1.1.13";    #CISCO-VTP-MIB

    # $mode = 1 -> switchport mode trunk
    # $mode = 2 -> switchport mode access

    if ( !$this->isProductionMode() ) {
        $logger->info("not in production mode ... we won't change this port vlanTrunkPortDynamicState");
        return 1;
    }
    if ( !$this->connectWrite() ) {
        return 0;
    }

    my $truthValue = $enable ? $SNMP::TRUE : $SNMP::FALSE;
    $logger->debug("BROKEN SNMP fake set_request for vlanTrunkPortDynamicState: $OID_vlanTrunkPortDynamicState");
    my $result = $this->{_sessionWrite}->set_request( -varbindlist => [ "$OID_vlanTrunkPortDynamicState.$ifIndex", 
        Net::SNMP::INTEGER, $truthValue ] );
    return ( defined($result) );
}

# FIXME not properly mocked
sub getVlans {
    my ($this)          = @_;
    my $vlans           = {};
    my $oid_vtpVlanName = '1.3.6.1.4.1.9.9.46.1.3.1.1.4.1';    #CISCO-VTP-MIB
    my $logger = Log::Log4perl::get_logger( ref($this) );

    if ( !$this->connectRead() ) {
        return $vlans;
    }
    $logger->debug("BROKEN SNMP fake get_request for vtpVlanName: $oid_vtpVlanName");
    my $result
        = $this->{_sessionRead}->get_table( -baseoid => $oid_vtpVlanName );
    if ( defined($result) ) {
        foreach my $key ( keys %{$result} ) {
            $key =~ /^$oid_vtpVlanName\.(\d+)$/;
            $vlans->{$1} = $result->{$key};
        }
    } else {
        $logger->info( "result is not defined at switch " . $this->{_ip} );
    }
    return $vlans;
}

# FIXME not properly mocked
sub isDefinedVlan {
    my ( $this, $vlan ) = @_;
    my $oid_vtpVlanName = '1.3.6.1.4.1.9.9.46.1.3.1.1.4.1';    #CISCO-VTP-MIB
    my $logger = Log::Log4perl::get_logger( ref($this) );

    if ( !$this->connectRead() ) {
        return 0;
    }
    $logger->debug( "BROKEN SNMP fake get_request for vtpVlanName: $oid_vtpVlanName.$vlan");
    my $result = $this->{_sessionRead}
        ->get_request( -varbindlist => ["$oid_vtpVlanName.$vlan"] );
    return (   defined($result)
            && exists( $result->{"$oid_vtpVlanName.$vlan"} )
            && ( $result->{"$oid_vtpVlanName.$vlan"} ne 'noSuchInstance' ) );
}

# FIXME not properly mocked
sub getUpLinks {
    my $this = shift;
    my @ifIndex;
    my @upLinks;
    my $result;
    my $logger = Log::Log4perl::get_logger( ref($this) );

    if ( lc(@{ $this->{_uplink} }[0]) eq 'dynamic' ) {

        if ( !$this->connectRead() ) {
            return -1;
        }

        my $oid_cdpGlobalRun
            = '1.3.6.1.4.1.9.9.23.1.3.1'; # Is CDP enabled ? MIB: cdpGlobalRun
        $logger->debug("BROKEN SNMP fake get_table for cdpGlobalRun: $oid_cdpGlobalRun");
        $result = $this->{_sessionRead}
            ->get_table( -baseoid => $oid_cdpGlobalRun );
        if ( defined($result) ) {

            my @cdpRun = values %{$result};
            if ( $cdpRun[0] == 1 ) {

                # CDP is enabled
                my $oid_cdpCachePlateform = '1.3.6.1.4.1.9.9.23.1.2.1.1.8';

                # fetch the upLinks. MIB: cdpCachePlateform
                $logger->debug("BROKEN SNMP fake get_table for cdpCachePlateform: $oid_cdpCachePlateform");
                $result = $this->{_sessionRead}->get_table(

         # we could have chosen another oid since many of them return uplinks.
                    -baseoid => $oid_cdpCachePlateform
                );
                if ( defined($result) ) {
                    foreach my $key ( keys %{$result} ) {
                        if ( !( $result->{$key} =~ /^Cisco IP Phone/ ) ) {
                            $key =~ /^$oid_cdpCachePlateform\.(\d+)\.\d+$/;
                            push @upLinks, $1;
                            $logger->debug("upLink: $1");
                        }
                    }
                } else {
                    $logger->debug(
                        "Problem while determining dynamic uplinks for switch "
                            . $this->{_ip}
                            . ": can not read cdpCachePlateform." );
                    return -1;
                }
            } else {
                $logger->debug(
                    "Problem while determining dynamic uplinks for switch "
                        . $this->{_ip}
                        . ": based on the config file, uplinks are dynamic but CDP is not enabled on this switch."
                );
                return -1;
            }
        } else {
            $logger->debug(
                      "Problem while determining dynamic uplinks for switch "
                    . $this->{_ip}
                    . ": can not read cdpGlobalRun." );
            return -1;
        }
    } else {
        @upLinks = @{ $this->{_uplink} };
    }
    return @upLinks;
}

sub getManagedIfIndexes {
    my $this   = shift;
    my $logger = Log::Log4perl::get_logger( ref($this) );
    $logger->debug("fake getManagedIfIndexes");
    my @managedIfIndexes;
    my @tmp_managedIfIndexes = $this->SUPER::getManagedIfIndexes();
    foreach my $ifIndex (@tmp_managedIfIndexes) {
        my $port_type = $this->getVmVlanType($ifIndex);
        if ( ( $port_type == 1 ) || ( $port_type == 4 ) ) {  # skip non static
            push @managedIfIndexes, $ifIndex;
        } else {
            $logger->debug(
                "$ifIndex excluded from managed ifIndexes since its port type is not static"
            );
        }
    }
    return @managedIfIndexes;
}

# FIXME not properly mocked
sub getAllMacs {
    my ( $this, @ifIndexes ) = @_;
    my $logger = Log::Log4perl::get_logger( ref($this) );
    if ( !@ifIndexes ) {
        @ifIndexes = $this->getManagedIfIndexes();
    }
    my $ifIndexVlanMacHashRef;
    my $OID_dot1dTpFdbPort       = '1.3.6.1.2.1.17.4.3.1.2';    #BRIDGE-MIB
    my $OID_dot1dBasePortIfIndex = '1.3.6.1.2.1.17.1.4.1.2';    #BRIDGE-MIB

    if ( !$this->connectRead() ) {
        return $ifIndexVlanMacHashRef;
    }

    #obtain ifPhysAddress array
    my $OID_ifPhysAddress = '1.3.6.1.2.1.2.2.1.6';
    $logger->debug("BROKEN SNMP fake get_table for ifPhysAddress: $OID_ifPhysAddress");
    my $result
        = $this->{_sessionRead}->get_table( -baseoid => $OID_ifPhysAddress );
    my %ifPhysAddressHash;
    foreach my $key ( keys %{$result} ) {
        $key =~ /^$OID_ifPhysAddress\.(\d+)$/;
        my $ifIndex = $1;
        my $mac     = $result->{$key};
        if ( $mac
            =~ /0x([A-Z0-9]{2})([A-Z0-9]{2})([A-Z0-9]{2})([A-Z0-9]{2})([A-Z0-9]{2})([A-Z0-9]{2})/i
            )
        {
            $mac = uc("$1:$2:$3:$4:$5:$6");
            $ifPhysAddressHash{$mac} = $ifIndex;
        }
    }

    my @vlansOnSwitch   = keys( %{ $this->getVlans() } );
    my @vlansToConsider = @{ $this->{_vlans} };
    if ( $this->isVoIPEnabled() ) {
        my $OID_vmVoiceVlanId
            = '1.3.6.1.4.1.9.9.68.1.5.1.1.1';    #CISCO-VLAN-MEMBERSHIP-MIB
        $logger->debug("BROKEN SNMP fake get_table for vmVoiceVlanId: $OID_vmVoiceVlanId");
        $result = $this->{_sessionRead}
            ->get_table( -baseoid => $OID_vmVoiceVlanId );
        foreach my $vlan ( values %{$result} ) {
            if ( grep( { $_ == $vlan } @vlansToConsider ) == 0 ) {
                push @vlansToConsider, $vlan;
            }
        }
    }
    foreach my $vlan (@vlansToConsider) {
        if ( grep( { $_ == $vlan } @vlansOnSwitch ) > 0 ) {

            #connect to switch with the right VLAN information
            $result = undef;
            my %dot1dBasePortIfIndexHash;

            #issue correct SNMP query depending on SNMP version
            if ( $this->{_SNMPVersion} eq '3' ) {
                $logger->debug("BROKEN SNMP fake v3 get_table for dot1dBasePortIfIndex: $OID_dot1dBasePortIfIndex");
                $result = $this->{_sessionRead}->get_table(
                    -baseoid     => $OID_dot1dBasePortIfIndex,
                    -contextname => "vlan_$vlan"
                );
                foreach my $key ( keys %{$result} ) {
                    $key =~ /^$OID_dot1dBasePortIfIndex\.(\d+)$/;
                    $dot1dBasePortIfIndexHash{$1} = $result->{$key};
                }
                $logger->debug("BROKEN SNMP fake v3 get_table for dot1dTpFdbPort: $OID_dot1dTpFdbPort");
                $result = $this->{_sessionRead}->get_table(
                    -baseoid     => $OID_dot1dTpFdbPort,
                    -contextname => "vlan_$vlan"
                );
            } else {
                if ( defined($this->{_sessionRead}) ) {

                    #get dot1dBasePort to ifIndex association
                    $logger->debug("BROKEN SNMP fake get_table for dot1dBasePortIfIndex: $OID_dot1dBasePortIfIndex");
                    $result = $this->{_sessionRead}->get_table(
                        -baseoid => $OID_dot1dBasePortIfIndex );
                    foreach my $key ( keys %{$result} ) {
                        $key =~ /^$OID_dot1dBasePortIfIndex\.(\d+)$/;
                        $dot1dBasePortIfIndexHash{$1} = $result->{$key};
                    }
                    $logger->debug("BROKEN SNMP fake get_table for dot1dTpFdbPort: $OID_dot1dTpFdbPort");
                    $result = $this->{_sessionRead}->get_table(
                        -baseoid => $OID_dot1dTpFdbPort );
                } else {
                    $logger->error(
                        "cannot connect to obtain do1dBasePortIfIndex information in VLAN $vlan"
                    );
                }
            }

            if ( defined($result) ) {
                foreach my $key ( keys %{$result} ) {
                    if ( exists $dot1dBasePortIfIndexHash{ $result->{$key} } )
                    {
                        $key
                            =~ /^$OID_dot1dTpFdbPort\.(\d{1,3})\.(\d{1,3})\.(\d{1,3})\.(\d{1,3})\.(\d{1,3})\.(\d{1,3})$/;
                        my $mac = sprintf( "%02X:%02X:%02X:%02X:%02X:%02X",
                            $1, $2, $3, $4, $5, $6 );
                        if ( !exists( $ifPhysAddressHash{$mac} ) ) {
                            my $ifIndex = $dot1dBasePortIfIndexHash{ $result
                                    ->{$key} };
                            if ( grep( { $_ == $ifIndex } @ifIndexes ) > 0 ) {
                                push @{ $ifIndexVlanMacHashRef->{$ifIndex}
                                        ->{$vlan} }, $mac;
                            }
                        }
                    }
                }
            }
        }
    }
    return $ifIndexVlanMacHashRef;
}

sub getPhonesDPAtIfIndex {
    my ( $this, $ifIndex ) = @_;
    my $logger = Log::Log4perl::get_logger( ref($this) );

    if ( !$this->isVoIPEnabled() ) {
        $logger->debug( "VoIP not enabled on network device $this->{_ip}: no phones returned" );
        return;
    }

    my @phones = ();
    # CDP
    if ($this->supportsCdp()) {
        push @phones, $this->getPhonesCDPAtIfIndex($ifIndex);
    }

    # LLDP
    if ($this->supportsLldp()) {
        push @phones, $this->getPhonesLLDPAtIfIndex($ifIndex);
    }

    # filtering duplicates w/ hashmap (key collisions handles it)
    my %phones = map { $_ => $TRUE } @phones;

    # Log
    if (%phones) {
        $logger->info("We found an IP phone through discovery protocols for ifIndex $ifIndex");
    } else {
        $logger->info("Could not find any IP phones through discovery protocols for ifIndex $ifIndex");
    }
    return keys %phones;
}

# FIXME not properly mocked
sub getPhonesCDPAtIfIndex {
    my ( $this, $ifIndex ) = @_;
    my $logger = Log::Log4perl::get_logger( ref($this) );
    $logger->debug("fake getPhonesCDPAtIfIndex ifIndex: $ifIndex");
    my @phones;
    if ( !$this->isVoIPEnabled() ) {
        $logger->debug( "VoIP not enabled on switch "
                . $this->{_ip}
                . ". getPhonesCDPAtIfIndex will return empty list." );
        return @phones;
    }
    my $oid_cdpCacheDeviceId = '1.3.6.1.4.1.9.9.23.1.2.1.1.6';
    my $oid_cdpCachePlatform = '1.3.6.1.4.1.9.9.23.1.2.1.1.8';
    if ( !$this->connectRead() ) {
        return @phones;
    }
    $logger->debug("BROKEN SNMP fake get_next_request for $oid_cdpCachePlatform");
    my $result = $this->{_sessionRead}->get_next_request(
        -varbindlist => ["$oid_cdpCachePlatform.$ifIndex"] );
    foreach my $oid ( keys %{$result} ) {
        if ( $oid =~ /^$oid_cdpCachePlatform\.$ifIndex\.([0-9]+)$/ ) {
            my $cacheDeviceIndex = $1;
            if ( $result->{$oid} =~ /^Cisco IP Phone/ ) {
                $logger->debug("BROKEN SNMP fake get_request for $oid_cdpCacheDeviceId");
                my $MACresult
                    = $this->{_sessionRead}->get_request( -varbindlist =>
                        ["$oid_cdpCacheDeviceId.$ifIndex.$cacheDeviceIndex"]
                    );
                if ($MACresult
                    && ($MACresult->{
                            "$oid_cdpCacheDeviceId.$ifIndex.$cacheDeviceIndex"
                        }
                        =~ /^SEP([0-9A-Z]{2})([0-9A-Z]{2})([0-9A-Z]{2})([0-9A-Z]{2})([0-9A-Z]{2})([0-9A-Z]{2})$/i
                    )
                    )
                {
                    push @phones, lc("$1:$2:$3:$4:$5:$6");
                }
            }
        }
    }
    return @phones;
}

sub isVoIPEnabled {
    my ($this) = @_;
    return ( $this->{_VoIPEnabled} == 1 );
}

# FIXME not properly mocked
sub getManagedPorts {
    my $this       = shift;
    my $logger     = Log::Log4perl::get_logger( ref($this) );
    my $oid_ifType = '1.3.6.1.2.1.2.2.1.3';                     # MIB: ifTypes
    my $oid_ifName = '1.3.6.1.2.1.31.1.1.1.1';
    my @nonUpLinks;
    my @UpLinks = $this->getUpLinks();    # fetch the UpLink list

    if ( !$this->connectRead() ) {
        return @nonUpLinks;
    }
    $logger->debug("BROKEN SNMP fake get_table for ifType: $oid_ifType");
    my $ifTypes = $this->{_sessionRead}
        ->get_table(    # fetch the ifTypes list of the ports
        -baseoid => $oid_ifType
        );
    if ( defined($ifTypes) ) {

        foreach my $port ( keys %{$ifTypes} ) {
            if ( $ifTypes->{$port} == $SNMP::ETHERNET_CSMACD )
            {           # skip non ethernetCsmacd port type

                $port =~ /^$oid_ifType\.(\d+)$/;
                if ( grep( { $_ == $1 } @UpLinks ) == 0 ) {    # skip UpLinks

                    my $portVlan = $this->getVlan($1);
                    if ( defined $portVlan ) {    # skip port with no VLAN

                        my $port_type = $this->getVmVlanType($1);
                        if ( ( $port_type == 1 ) || ( $port_type == 4 ) )
                        {                         # skip non static

                            if (grep(
                                    { $_ == $portVlan } @{ $this->{_vlans} } )
                                != 0 )
                            {    # skip port in a non-managed VLAN
                                $logger->debug("BROKEN SNMP fake get_request for ifName: $oid_ifName.$1"
                                );
                                my $ifNames
                                    = $this->{_sessionRead}->get_request(
                                    -varbindlist =>
                                        ["$oid_ifName.$1"]    # MIB: ifNames
                                    );
                                push @nonUpLinks,
                                    $ifNames->{"$oid_ifName.$1"};
                            }
                        }
                    }
                }
            }
        }
    }
    return @nonUpLinks;
}

#obtain hashref from result of getMacAddr
sub _getIfDescMacVlan {
    my ( $this, @macAddr ) = @_;
    my $ifDescMacVlan;
    foreach my $line ( grep( {/DYNAMIC/} @macAddr ) ) {
        my ( $vlan, $mac, $ifDesc ) = unpack( "A4x4A14x16A*", $line );
        $mac =~ s/\./:/g;
        $mac = uc( substr( $mac, 0, 2 ) . ':' . substr( $mac, 2,  5 ) . ':'
                . substr( $mac, 7,  5 ) . ':' . substr( $mac, 12, 2 ) );
        if ( !( $vlan =~ /ALL/i ) ) {
            push @{ $ifDescMacVlan->{$ifDesc}->{$mac} }, int($vlan);
        }
    }
    return $ifDescMacVlan;
}

=item clearMacAddressTable

Warning: this method should _never_ be called in a thread. Net::Appliance::Session is not thread 
safe: 

L<http://www.cpanforum.com/threads/6909/>

=cut
sub clearMacAddressTable {
    my ( $this, $ifIndex, $vlan ) = @_;
    my $command;
    my $session;
    my $oid_ifName = '1.3.6.1.2.1.31.1.1.1.1';
    my $logger     = Log::Log4perl::get_logger( ref($this) );
    $logger->info("clearMacAddressTable called.");

    $logger->info("Connect through Telnet and get enabled rights if required.");
    usleep(TELNET_CONNECTION_DELAY);

    # First we fetch ifName(ifIndex)
    if ( !$this->connectRead() ) {
        return 0;
    }

    $logger->debug("BROKEN SNMP fake get_request for ifName: $oid_ifName");
    my $ifNames = $this->{_sessionRead}
        ->get_request( -varbindlist => ["$oid_ifName.$ifIndex"] );
    my $port = $ifNames->{"$oid_ifName.$ifIndex"};

    # then we clear the table with for ifDescr
    $command = "clear mac-address-table interface $port vlan $vlan";

    usleep(TELNET_SMALL_EXCHANGE);
    return 1;
}

# FIXME not properly mocked
sub getMaxMacAddresses {
    my ( $this, $ifIndex ) = @_;
    my $logger = Log::Log4perl::get_logger( ref($this) );

    #CISCO-PORT-SECURITY-MIB
    my $OID_cpsIfPortSecurityEnable = '1.3.6.1.4.1.9.9.315.1.2.1.1.1';
    my $OID_cpsIfMaxSecureMacAddr   = '1.3.6.1.4.1.9.9.315.1.2.1.1.3';

    if ( !$this->connectRead() ) {
        return -1;
    }

    #determine if port security is enabled
    $logger->debug("BROKEN SNMP fake get_request for cpsIfPortSecurityEnable: $OID_cpsIfPortSecurityEnable.$ifIndex");
    my $result = $this->{_sessionRead}->get_request(
        -varbindlist => [ "$OID_cpsIfPortSecurityEnable.$ifIndex" ] );
    if (( !exists( $result->{"$OID_cpsIfPortSecurityEnable.$ifIndex"} ) )
        || ( $result->{"$OID_cpsIfPortSecurityEnable.$ifIndex"} eq
            'noSuchInstance' )
        )
    {
        $logger->error("ERROR: could not obtain cpsIfPortSecurityEnable");
        return -1;
    }
    if ( $result->{"$OID_cpsIfPortSecurityEnable.$ifIndex"} != 1 ) {
        $logger->debug("cpsIfPortSecurityEnable is not true");
        return -1;
    }

    #determine max number of MAC addresses allowed
    $logger->debug("BROKEN SNMP fake get_request for cpsIfMaxSecureMacAddr: $OID_cpsIfMaxSecureMacAddr.$ifIndex");
    $result = $this->{_sessionRead}->get_request(
        -varbindlist => [ "$OID_cpsIfMaxSecureMacAddr.$ifIndex" ] );
    if (( !exists( $result->{"$OID_cpsIfMaxSecureMacAddr.$ifIndex"} ) )
        || ( $result->{"$OID_cpsIfMaxSecureMacAddr.$ifIndex"} eq
            'noSuchInstance' )
        )
    {
        $logger->error("ERROR: could not obtain cpsIfMaxSecureMacAddr");
        return -1;
    }
    return $result->{"$OID_cpsIfMaxSecureMacAddr.$ifIndex"};

}

=item enablePortSecurityByIfIndex - configure the port with port-security settings

With no VoIP
 switchport port-security maximum 1 vlan access
 switchport port-security
 switchport port-security violation restrict
 switchport port-security mac-adress xxxx.xxxx.xxxx

With VoIP
 switchport port-security maximum 2
 switchport port-security maximum 1 vlan access
 switchport port-security
 switchport port-security violation restrict
 switchport port-security mac-adress xxxx.xxxx.xxxx

=cut
sub enablePortSecurityByIfIndex {
    my ( $this, $ifIndex ) = @_;
    my $logger = Log::Log4perl::get_logger( ref($this) );
    $logger->debug("called with ifIndex: $ifIndex");

    my $maxSecureMacTotal;
    my $maxSecureMacVlanAccess = 1;

    if ($this->isVoIPEnabled()) {

        # switchport port-security maximum 2
        $maxSecureMacTotal = 2;
        $this->setPortSecurityMaxSecureMacAddrByIfIndex($ifIndex,$maxSecureMacTotal);

        # switchport port-security maximum 1 vlan access
        $this->setPortSecurityMaxSecureMacAddrVlanAccessByIfIndex($ifIndex,$maxSecureMacVlanAccess);
    } else {

        # switchport port-security maximum 1
        $maxSecureMacTotal = 1;
        $this->setPortSecurityMaxSecureMacAddrByIfIndex($ifIndex,$maxSecureMacTotal);
    }

    # switchport port-security violation restrict
    $this->setPortSecurityViolationActionByIfIndex($ifIndex, $CISCO::DROPNOTIFY);

    # switchport port-security mac-adress xxxx.xxxx.xxxx
    my $macToAuthorize;
    my @macArray = $this->_getMacAtIfIndex($ifIndex);
    if ( !@macArray ) {
        $macToAuthorize = $this->generateFakeMac(0, $ifIndex);
    } else {
        $macToAuthorize = $macArray[0];
    }
    my $vlan = $this->getVlan($ifIndex);
    $this->authorizeMAC( $ifIndex, undef, $macToAuthorize, $vlan, $vlan);

    # switchport port-security
    $this->setPortSecurityEnableByIfIndex($ifIndex, $TRUE);
    return 1;
}

=item disablePortSecurityByIfIndex - remove all the port-security settings on a port

=cut
sub disablePortSecurityByIfIndex {
    my ( $this, $ifIndex ) = @_;
    my $logger = Log::Log4perl::get_logger( ref($this) );
    $logger->debug("called with ifIndex: $ifIndex");

    # no switchport port-security
    if (! $this->setPortSecurityEnableByIfIndex($ifIndex, $FALSE)) {
        $logger->error("An error occured while disablling port-security on ifIndex $ifIndex");
        return 0;
    }

    # no switchport port-security violation restrict
    if (! $this->setPortSecurityViolationActionByIfIndex($ifIndex, $CISCO::SHUTDOWN)) {
        $logger->error("An error occured while disablling port-security violation restrict in ifIndex $ifIndex");
        return 0;
    }

    # no switchport port-security mac-adress xxxx.xxxx.xxxx
    my $secureMacHashRef = $this->getSecureMacAddresses($ifIndex);
    my $valid = (ref($secureMacHashRef) eq 'HASH');
    my $mac_count = scalar(keys %{$secureMacHashRef});
    if ($valid && $mac_count == 1) {
        my $macToDeAuthorize = (keys %{$secureMacHashRef})[0];
        my $vlan = $this->getVlan($ifIndex);
        if (! $this->authorizeMAC( $ifIndex, $macToDeAuthorize, undef, $vlan, $vlan)) {
            $logger->error("An error occured while de-authorizing $macToDeAuthorize on ifIndex $ifIndex");
            return 0;
        }
    }

    return 1;
}

=item setPortSecurityEnableByIfIndex - enable/disable port-security on a port

=cut
# FIXME not properly mocked
sub setPortSecurityEnableByIfIndex {
    my ( $this, $ifIndex, $enable ) = @_;
    my $logger = Log::Log4perl::get_logger( ref($this) );
    $logger->debug("called with ifIndex: $ifIndex");

    if ( !$this->isProductionMode() ) {
        $logger->warn("Should set IfPortSecurityEnable on $ifIndex to $enable but the switch is not in production -> Do nothing");
        return 1;
    }

    if ( !$this->connectWrite() ) {
        return 0;
    }
    my $OID_cpsIfPortSecurityEnable = '1.3.6.1.4.1.9.9.315.1.2.1.1.1';
    my $truthValue = $enable ? $SNMP::TRUE : $SNMP::FALSE;

    $logger->debug("BROKEN SNMP fake set_request for cpsIfPortSecurityEnable: $OID_cpsIfPortSecurityEnable");
    my $result = $this->{_sessionWrite}->set_request(
        -varbindlist => [ "$OID_cpsIfPortSecurityEnable.$ifIndex", Net::SNMP::INTEGER, $truthValue ] );
    return ( defined($result) );
}

=item setPortSecurityMaxSecureMacAddrByIfIndex 

Sets the global (data + voice) maximum number of MAC addresses for port-security on a port

=cut
# FIXME not properly mocked
sub setPortSecurityMaxSecureMacAddrByIfIndex {
    my ( $this, $ifIndex, $maxSecureMac ) = @_;
    my $logger = Log::Log4perl::get_logger( ref($this) );

    if ( !$this->isProductionMode() ) {
        $logger->warn("Should set IfMaxSecureMacAddr on $ifIndex to $maxSecureMac but the switch is not in production -> Do nothing");
        return 1;
    }

    if ( !$this->connectWrite() ) {
        return 0;
    }
    my $OID_cpsIfMaxSecureMacAddr = '1.3.6.1.4.1.9.9.315.1.2.1.1.3';

    $logger->debug("BROKEN SNMP fake set_request for IfMaxSecureMacAddr: $OID_cpsIfMaxSecureMacAddr");
    my $result = $this->{_sessionWrite}->set_request(
        -varbindlist => [ "$OID_cpsIfMaxSecureMacAddr.$ifIndex", Net::SNMP::INTEGER, $maxSecureMac ] );
   return ( defined($result) );
}

=item setPortSecurityMaxSecureMacAddrVlanByIfIndex 

Sets the maximum number of MAC addresses on the data vlan for port-security on a port

=cut
sub setPortSecurityMaxSecureMacAddrVlanAccessByIfIndex {
    my ( $this, $ifIndex, $maxSecureMac ) = @_;
    my $logger = Log::Log4perl::get_logger( ref($this) );

    if ( !$this->isProductionMode() ) {
        $logger->warn("Should set IfMaxSecureMacAddrPerVlan on $ifIndex to $maxSecureMac but the switch is not in production -> Do nothing");
        return 1;
    }

    my $ifName = $this->getIfName($ifIndex);
    if ($ifName eq '') {
        $logger->error( "Can not read ifName for ifIndex $ifIndex, Port-Security maximum can not be set on data Vlan");
        return 0;
    }

    $logger->debug("connecting with Telnet");
    usleep(TELNET_CONNECTION_DELAY);

    usleep(TELNET_LARGE_EXCHANGE);

#    eval {
#        $session->cmd(String => "conf t", Timeout => '10');
#        $session->cmd(String => "int $ifName", Timeout => '10');
#        $session->cmd(String => "switchport port-security maximum $maxSecureMac vlan access", Timeout => '10');
#        $session->cmd(String => "end", Timeout => '10');
#    };
#
#    if ($@) {
#        $logger->error("Error while configuring switchport port-security maximum $maxSecureMac vlan access on ifIndex "
#                       . "$ifIndex. Error message: $!");
#        $session->close();
#        return 0;
#    }
#
#    $session->close();
    return 1;
}

=item setPortSecurityViolationActionByIfIndex 

Tells the switch what to do when the number of MAC addresses on the port has exceeded the maximum: shut down the port, send a trap or only allow traffic from the secure port and drop packets from other MAC addresses

=cut
# FIXME not properly mocked
sub setPortSecurityViolationActionByIfIndex {
    my ( $this, $ifIndex, $action ) = @_;
    my $logger = Log::Log4perl::get_logger( ref($this) );

    if ( !$this->isProductionMode() ) {
        $logger->warn("Should set IfViolationAction on $ifIndex to $action but the switch is not in production -> Do nothing");
        return 1;
    }

    if ( !$this->connectWrite() ) {
        return 0;
    }
    my $OID_cpsIfViolationAction = '1.3.6.1.4.1.9.9.315.1.2.1.1.8';

    $logger->debug("BROKEN SNMP fake set_request for IfViolationAction: $OID_cpsIfViolationAction");
    my $result = $this->{_sessionWrite}->set_request(
        -varbindlist => [ "$OID_cpsIfViolationAction.$ifIndex", Net::SNMP::INTEGER, $action ] );
    return ( defined($result) );

}

=item setTaggedVlan 

Allows all the tagged Vlans on a multi-Vlan port. Used for floating network devices only 

=cut
# FIXME not properly mocked
sub setTaggedVlans {
    my ( $this, $ifIndex, @vlans ) = @_;
    my $logger = Log::Log4perl::get_logger( ref($this) );
    
    if ( !$this->isProductionMode() ) {
        $logger->info("not in production mode ... we won't change this port vlanTrunkPortVlansEnabled");
        return 1;
    }   
    
    if (! @vlans) {
        $logger->error("Tagged Vlan list is empty. Cannot set the tagged Vlans on trunk port $ifIndex");
        return 0;
    }   
        
    if ( !$this->connectWrite() ) {
        return 0;
    }       
         
    my $OID_vlanTrunkPortVlansEnabled   = '1.3.6.1.4.1.9.9.46.1.6.1.1.4';
    my $OID_vlanTrunkPortVlansEnabled2k = '1.3.6.1.4.1.9.9.46.1.6.1.1.17';
    my $OID_vlanTrunkPortVlansEnabled3k = '1.3.6.1.4.1.9.9.46.1.6.1.1.18';
    my $OID_vlanTrunkPortVlansEnabled4k = '1.3.6.1.4.1.9.9.46.1.6.1.1.19';
    
    my @bits = split //, ("0" x 1024);
    foreach my $t (@vlans) {
        if ($t > 1024) {
            $logger->warn("We do not support Tagged Vlans > 1024 for now on Cisco switches. Sorry... but we could! " .
                      "interested in sponsoring the feature?");
        } else {
            $bits[$t] = "1";
        }
    }
    my $bitString = join ('', @bits);

    my $taggedVlanMembers = pack("B*", $bitString);
        
    $logger->debug("BROKEN SNMP fake set_request for OID_vlanTrunkPortVlansEnabled: $OID_vlanTrunkPortVlansEnabled");
    my $result = $this->{_sessionWrite}->set_request( -varbindlist => [
            "$OID_vlanTrunkPortVlansEnabled.$ifIndex", Net::SNMP::OCTET_STRING, $taggedVlanMembers,
            "$OID_vlanTrunkPortVlansEnabled2k.$ifIndex", Net::SNMP::OCTET_STRING, pack("B*", 0 x 1024),
            "$OID_vlanTrunkPortVlansEnabled3k.$ifIndex", Net::SNMP::OCTET_STRING, pack("B*", 0 x 1024),
            "$OID_vlanTrunkPortVlansEnabled4k.$ifIndex", Net::SNMP::OCTET_STRING, pack("B*", 0 x 1024) ] );
    return defined($result);
}   

=item removeAllTaggedVlan 

Removes all the tagged Vlans on a multi-Vlan port. Used for floating network devices only 

=cut
# FIXME not properly mocked
sub removeAllTaggedVlans {
    my ( $this, $ifIndex) = @_;
    my $logger = Log::Log4perl::get_logger( ref($this) );

    if ( !$this->isProductionMode() ) {
        $logger->info("not in production mode ... we won't change this port OID_vlanTrunkPortVlansEnabled");
        return 1;
    }

    if ( !$this->connectWrite() ) {
        return 0;
    }

    my $OID_vlanTrunkPortVlansEnabled   = '1.3.6.1.4.1.9.9.46.1.6.1.1.4';
    my $OID_vlanTrunkPortVlansEnabled2k = '1.3.6.1.4.1.9.9.46.1.6.1.1.17';
    my $OID_vlanTrunkPortVlansEnabled3k = '1.3.6.1.4.1.9.9.46.1.6.1.1.18';
    my $OID_vlanTrunkPortVlansEnabled4k = '1.3.6.1.4.1.9.9.46.1.6.1.1.19';

    # to reset the tagged Vlans we need to:
    # - set 7F FF ... FF to OID_vlanTrunkPortVlansEnabled   
    # - set FF FF ... FF to OID_vlanTrunkPortVlansEnabled2k   
    # - set FF FF ... FF to OID_vlanTrunkPortVlansEnabled3k   
    # - set FF FF ... FE to OID_vlanTrunkPortVlansEnabled4k   
    my $bitString = '0';
    my $bitString4k = '1';
    for (my $i = 1; $i < 1023; $i++) {
        $bitString .= '1';
        $bitString4k .= '1';
    }
    $bitString .= '1';
    $bitString4k .= '0';

    my $taggedVlanMembers = pack("B*", $bitString);
    my $taggedVlanMembers4k = pack("B*", $bitString4k);

    $logger->debug("BROKEN SNMP fake set_request for OID_vlanTrunkPortVlansEnabled: $OID_vlanTrunkPortVlansEnabled");
    my $result = $this->{_sessionWrite}->set_request( -varbindlist => [
        "$OID_vlanTrunkPortVlansEnabled.$ifIndex", Net::SNMP::OCTET_STRING, $taggedVlanMembers,
        "$OID_vlanTrunkPortVlansEnabled2k.$ifIndex", Net::SNMP::OCTET_STRING, pack("B*", 1 x 1024),
        "$OID_vlanTrunkPortVlansEnabled3k.$ifIndex", Net::SNMP::OCTET_STRING, pack("B*", 1 x 1024),
        "$OID_vlanTrunkPortVlansEnabled4k.$ifIndex", Net::SNMP::OCTET_STRING, $taggedVlanMembers4k ] );

    my $returnValue = ( defined($result) );

    return $returnValue;
}

=item enablePortConfigAsTrunk - sets port as multi-Vlan port

=cut
sub enablePortConfigAsTrunk {
    my ($this, $mac, $switch_port, $taggedVlans)  = @_;
    my $logger = Log::Log4perl::get_logger( ref($this) );

    # switchport mode trunk
    $logger->info("Setting port $switch_port as trunk.");
    if (! $this->setModeTrunk($switch_port, $TRUE)) {
        $logger->error("An error occured while enabling port $switch_port as multi-vlan (trunk)");
        return 0;
    }

    # switchport trunk allowed vlan x,y,z
    $logger->info("Allowing tagged Vlans on port $switch_port");
    if (! $this->setTaggedVlan($switch_port, split(",", $taggedVlans)) ) {
        $logger->error("An error occured while allowing tagged Vlans on trunk port $switch_port");
        return 0;
    }

    # FIXME
    # this is a hack that should be removed. For a mysterious reason if we don't wait 5 sec between the moment we set 
    # the port as trunk and the moment we enable linkdown traps, the switch port starts a never ending linkdown/linkup 
    # trap cycle. The problem would probably not occur if we could enable only linkdown traps without linkup. 
    # But we can't on Cisco's...
    $logger->debug("sleeping for 5 seconds to let the switch digest the change");
    sleep(5);

    return 1;
}

=item disablePortConfigAsTrunk - sets port as non multi-Vlan port

=cut
sub disablePortConfigAsTrunk {
    my ($this, $switch_port) = @_;
    my $logger = Log::Log4perl::get_logger( ref($this) );

    # switchport mode access
    $logger->info("Setting port $switch_port as non trunk.");
    if (! $this->setModeTrunk($switch_port, $FALSE)) {
        $logger->error("An error occured while disabling port $switch_port as multi-vlan (trunk)");
        return 0;
    }

    # no switchport trunk allowed vlan
    # this setting is not necessary but we thought it would ease the reading of the port configuration if we remove
    # all the tagged vlan when they are not in use (port no longer trunk)
    $logger->info("Disabling tagged Vlans on port $switch_port");
    if (! $this->removeAllTaggedVlan($switch_port)) {
        $logger->warn("An minor issue occured while disabling tagged Vlans on trunk port $switch_port " .
                      "but the port should work.");
    }

    return 1;
}

=item dot1xPortReauthenticate

Forces 802.1x re-authentication of a given ifIndex

ifIndex - ifIndex to force re-authentication on

=cut
sub dot1xPortReauthenticate {
    my ($this, $ifIndex) = @_;

    return $this->_dot1xPortReauthenticate($ifIndex);
}

=item _dot1xPortReauthenticate

Actual implementation. 
Allows callers to refer to this implementation even though someone along the way override the above call.

=cut
sub _dot1xPortReauthenticate {
    my ($this, $ifIndex) = @_;
    my $logger = Log::Log4perl::get_logger(ref($this));

    $logger->info("Trying generic MIB to force 802.1x port re-authentication. Your mileage may vary. "
        . "If it doesn't work open a bug report with your hardware type.");

    my $oid_dot1xPaePortReauthenticate = "1.0.8802.1.1.1.1.1.2.1.5"; # from IEEE8021-PAE-MIB

    if (!$this->connectWrite()) {
        return 0;
    }

    $logger->trace("SNMP set_request force dot1xPaePortReauthenticate on ifIndex: $ifIndex");
    my $result = $this->{_sessionWrite}->set_request(-varbindlist => [
        "$oid_dot1xPaePortReauthenticate.$ifIndex", Net::SNMP::INTEGER, 1
    ]);

    if (!defined($result)) {
        $logger->error("got an SNMP error trying to force 802.1x re-authentication: ".$this->{_sessionWrite}->error);
    }

    return (defined($result));
}


sub getMinOSVersion {
    my ($this) = @_;
    my $logger = Log::Log4perl::get_logger( ref($this) );
    return '12.2(25)SEE2';
}

# FIXME not properly mocked
sub getAllSecureMacAddresses {
    my ($this) = @_;
    my $logger = Log::Log4perl::get_logger( ref($this) );
    my $oid_cpsIfVlanSecureMacAddrRowStatus = '1.3.6.1.4.1.9.9.315.1.2.3.1.5';

    my $secureMacAddrHashRef = {};
    if ( !$this->connectRead() ) {
        return $secureMacAddrHashRef;
    }
    $logger->debug(
        "BROKEN SNMP fake get_table for cpsIfVlanSecureMacAddrRowStatus: $oid_cpsIfVlanSecureMacAddrRowStatus"
    );
    my $result = $this->{_sessionRead}
        ->get_table( -baseoid => "$oid_cpsIfVlanSecureMacAddrRowStatus" );
    foreach my $oid_including_mac ( keys %{$result} ) {
        if ( $oid_including_mac
            =~ /^$oid_cpsIfVlanSecureMacAddrRowStatus\.([0-9]+)\.([0-9]+)\.([0-9]+)\.([0-9]+)\.([0-9]+)\.([0-9]+)\.([0-9]+)\.([0-9]+)$/
            )
        {
            my $oldMac = sprintf( "%02x:%02x:%02x:%02x:%02x:%02x",
                $2, $3, $4, $5, $6, $7 );
            my $oldVlan = $8;
            my $ifIndex = $1;
            push @{ $secureMacAddrHashRef->{$oldMac}->{$ifIndex} }, $oldVlan;
        }
    }

    return $secureMacAddrHashRef;
}

# FIXME not properly mocked
sub isDynamicPortSecurityEnabled {
    my ( $this, $ifIndex ) = @_;
    my $logger = Log::Log4perl::get_logger( ref($this) );
    my $oid_cpsIfVlanSecureMacAddrType = '1.3.6.1.4.1.9.9.315.1.2.3.1.3';

    if ( !$this->connectRead() ) {
        return 0;
    }
    if ( !$this->isPortSecurityEnabled($ifIndex) ) {
        $logger->debug("port security is not enabled");
        return 0;
    }

    $logger->debug("BROKEN SNMP fake get_table for cpsIfVlanSecureMacAddrType: $oid_cpsIfVlanSecureMacAddrType");
    my $result = $this->{_sessionRead}
        ->get_table( -baseoid => "$oid_cpsIfVlanSecureMacAddrType.$ifIndex" );
    foreach my $oid_including_mac ( keys %{$result} ) {
        if (   ( $result->{$oid_including_mac} == 1 )
            || ( $result->{$oid_including_mac} == 3 ) )
        {
            return 0;
        }
    }

    return 1;
}

# FIXME not properly mocked
sub isStaticPortSecurityEnabled {
    my ( $this, $ifIndex ) = @_;
    my $logger = Log::Log4perl::get_logger( ref($this) );
    my $oid_cpsIfVlanSecureMacAddrType = '1.3.6.1.4.1.9.9.315.1.2.3.1.3';

    if ( !$this->connectRead() ) {
        return 0;
    }
    if ( !$this->isPortSecurityEnabled($ifIndex) ) {
        $logger->info("port security is not enabled");
        return 0;
    }

    $logger->debug("BROKEN SNMP fake get_table for cpsIfVlanSecureMacAddrType: $oid_cpsIfVlanSecureMacAddrType");
    my $result = $this->{_sessionRead}
        ->get_table( -baseoid => "$oid_cpsIfVlanSecureMacAddrType.$ifIndex" );
    foreach my $oid_including_mac ( keys %{$result} ) {
        if (   ( $result->{$oid_including_mac} == 1 )
            || ( $result->{$oid_including_mac} == 3 ) )
        {
            return 1;
        }
    }

    return 0;
}

# FIXME not properly mocked
sub getSecureMacAddresses {
    my ( $this, $ifIndex ) = @_;
    my $logger = Log::Log4perl::get_logger( ref($this) );
    my $oid_cpsIfVlanSecureMacAddrRowStatus = '1.3.6.1.4.1.9.9.315.1.2.3.1.5';

    my $secureMacAddrHashRef = {};
    if ( !$this->connectRead() ) {
        return $secureMacAddrHashRef;
    }
    $logger->debug("SNMP get_table for cpsIfVlanSecureMacAddrRowStatus: $oid_cpsIfVlanSecureMacAddrRowStatus");
    my $result = $this->{_sessionRead}->get_table(
        -baseoid => "$oid_cpsIfVlanSecureMacAddrRowStatus.$ifIndex" );
    foreach my $oid_including_mac ( keys %{$result} ) {
        if ( $oid_including_mac
            =~ /^$oid_cpsIfVlanSecureMacAddrRowStatus\.$ifIndex\.([0-9]+)\.([0-9]+)\.([0-9]+)\.([0-9]+)\.([0-9]+)\.([0-9]+)\.([0-9]+)$/
            )
        {
            my $oldMac = sprintf( "%02x:%02x:%02x:%02x:%02x:%02x",
                $1, $2, $3, $4, $5, $6 );
            my $oldVlan = $7;
            push @{ $secureMacAddrHashRef->{$oldMac} }, int($oldVlan);
        }
    }

    return $secureMacAddrHashRef;
}

# FIXME not properly mocked
sub authorizeMAC {
    my ( $this, $ifIndex, $deauthMac, $authMac, $deauthVlan, $authVlan ) = @_;
    my $logger = Log::Log4perl::get_logger( ref($this) );
    my $oid_cpsIfVlanSecureMacAddrRowStatus = '1.3.6.1.4.1.9.9.315.1.2.3.1.5';

    if ( !$this->isProductionMode() ) {
        $logger->info(
            "not in production mode ... we won't add an entry to the SecureMacAddrTable"
        );
        return 1;
    }

    if ( !$this->connectWrite() ) {
        return 0;
    }

    my $voiceVlan = $this->getVoiceVlan($ifIndex);
    if ( ( $deauthVlan == $voiceVlan ) || ( $authVlan == $voiceVlan ) ) {
        $logger->error(
            "ERROR: authorizeMAC called with voice VLAN .... this should not have happened ... we won't add an entry to the SecureMacAddrTable"
        );
        return 1;
    }

    my @oid_value;
    if ($deauthMac) {
        my @macArray = split( /:/, $deauthMac );
        my $completeOid
            = $oid_cpsIfVlanSecureMacAddrRowStatus . "." . $ifIndex;
        foreach my $macPiece (@macArray) {
            $completeOid .= "." . hex($macPiece);
        }
        $completeOid .= "." . $deauthVlan;
        push @oid_value, ( $completeOid, Net::SNMP::INTEGER, 6 );
    }
    if ($authMac) {
        my @macArray = split( /:/, $authMac );
        my $completeOid
            = $oid_cpsIfVlanSecureMacAddrRowStatus . "." . $ifIndex;
        foreach my $macPiece (@macArray) {
            $completeOid .= "." . hex($macPiece);
        }
        # FIXME: it should be authVlan, doesn't it?
        $completeOid .= "." . $deauthVlan;
        push @oid_value, ( $completeOid, Net::SNMP::INTEGER, 4 );
    }

    if ( scalar(@oid_value) > 0 ) {
        $logger->debug("BROKEN SNMP fake set_request for cpsIfVlanSecureMacAddrRowStatus");
        my $result = $this->{_sessionWrite}
            ->set_request( -varbindlist => \@oid_value );
    }
    return 1;
}

sub NasPortToIfIndex {
    my ($this, $NAS_port) = @_;
    my $logger = Log::Log4perl::get_logger(ref($this));

    if ($NAS_port =~ s/^5/1/) {
        return $NAS_port;
    } else {
        $logger->warn("Unknown NAS-Port format. ifIndex translation could have failed. "
            ."VLAN re-assignment and switch/port accounting will be affected.");
    }
    return $NAS_port;
}

=item handleReAssignVlanTrapForWiredMacAuth

=cut
sub handleReAssignVlanTrapForWiredMacAuth {
    my ($this, $ifIndex) = @_;
    my $logger = Log::Log4perl::get_logger(ref($this));

    my $switch_ip = $this->{'_ip'};
    my @locationlog = locationlog_view_open_switchport_no_VoIP( $switch_ip, $ifIndex );
    if (!(@locationlog) || !defined($locationlog[0]->{'mac'}) || ($locationlog[0]->{'mac'} eq '' )) {
        $logger->warn( "received reAssignVlan trap on $switch_ip ifIndex $ifIndex but can't determine non VoIP MAC");
        return;
    }

    my $mac = $locationlog[0]->{'mac'};
    my $hasPhone = $this->hasPhoneAtIfIndex($ifIndex);

    # TODO extract that behavior in a method call in pf::vlan so it can be overridden easily
    if ( !$hasPhone ) {
        $logger->info( "no VoIP phone is currently connected at " . $switch_ip
            . " ifIndex $ifIndex. Flipping port admin status"
        );
        $this->bouncePort($ifIndex);

    } else {

        $logger->info(
            "A VoIP phone is currently connected at $switch_ip ifIndex $ifIndex. Leaving everything as it is."
        );
        # TODO perform CoA (when implemented)

        my @violations = violation_view_open_desc($mac);
        if ( scalar(@violations) > 0 ) {
            my %message;
            $message{'subject'} = "VLAN isolation of $mac behind VoIP phone";
            $message{'message'} = "The following computer has been isolated behind a VoIP phone\n";
            $message{'message'} .= "MAC: $mac\n";

            my $node_info = node_view($mac);
            $message{'message'} .= "Owner: " . $node_info->{'pid'} . "\n";
            $message{'message'} .= "Computer Name: " . $node_info->{'computername'} . "\n";
            $message{'message'} .= "Notes: " . $node_info->{'notes'} . "\n";
            $message{'message'} .= "Switch: " . $switch_ip . "\n";
            $message{'message'} .= "Port (ifIndex): " . $ifIndex . "\n\n";
            $message{'message'} .= "The violation details are\n";

            foreach my $violation (@violations) {
                $message{'message'} .= "Description: "
                    . $violation->{'description'} . "\n";
                $message{'message'} .= "Start: "
                    . $violation->{'start_date'} . "\n";
            }
            $logger->info(
                "sending email to admin regarding isolation of $mac behind VoIP phone"
            );
            # put the use statement here because we'll be able to get rid of it when refactoring this piece
            use pf::util;
            pfmailer(%message);
        }
    }
}

=item getVoipVSA

Get Voice over IP RADIUS Vendor Specific Attribute (VSA).

=cut
sub getVoipVsa {
    my ($this) = @_;
    my $logger = Log::Log4perl::get_logger(ref($this));

    return ('Cisco-AVPair' => "device-traffic-class=voice");
}

=back

=head1 AUTHOR

Olivier Bilodeau <obilodeau@inverse.ca>

=head1 COPYRIGHT

Copyright (C) 2010 - 2012 Inverse inc.

=head1 LICENSE

This program is free software; you can redistribute it and/or
modify it under the terms of the GNU General Public License
as published by the Free Software Foundation; either version 2
of the License, or (at your option) any later version.

This program is distributed in the hope that it will be useful,
but WITHOUT ANY WARRANTY; without even the implied warranty of
MERCHANTABILITY or FITNESS FOR A PARTICULAR PURPOSE.  See the
GNU General Public License for more details.

You should have received a copy of the GNU General Public License
along with this program; if not, write to the Free Software
Foundation, Inc., 51 Franklin Street, Fifth Floor, Boston, MA  02110-1301,
USA.

=cut

1;

# vim: set shiftwidth=4:
# vim: set expandtab:
# vim: set backspace=indent,eol,start:<|MERGE_RESOLUTION|>--- conflicted
+++ resolved
@@ -90,14 +90,10 @@
 # special features supported
 sub supportsFloatingDevice { return $TRUE; }
 sub supportsSaveConfig { return $FALSE; }
-<<<<<<< HEAD
 sub supportsCdp { return $TRUE; }
 sub supportsLldp { return $FALSE; }
-=======
 # inline capabilities
 sub inlineCapabilities { return ($MAC,$PORT,$SSID); }
-
->>>>>>> 506e05f9
 
 # first, we are re-implementing all of pf::SNMP that has effects on switches to make sure it doesn't do anything
 
