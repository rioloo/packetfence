--- conflicted
+++ resolved
@@ -322,12 +322,6 @@
 
     my ($vlan,$wasInline) = $vlan_obj->fetchVlanForNode($mac, $switch, $ifIndex, $connection_type);
 
-<<<<<<< HEAD
-    $switch->setVlan(
-        $ifIndex,
-        $vlan,
-        undef,
-=======
     my %locker_ref;
     $locker_ref{$switch->{_ip}} = &share({});
 
@@ -335,7 +329,6 @@
         $ifIndex,
         $vlan,
         \%locker_ref,
->>>>>>> 252be42d
         $mac
     );
 }
